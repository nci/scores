--- conflicted
+++ resolved
@@ -101,11 +101,7 @@
     final_reduce_dims = gather_dimensions(fcst.dims, obs.dims, reduce_dims, preserve_dims)
     final_preserve_dims = all_dims - set(final_reduce_dims)  # type: ignore
     auc_dims = () if final_preserve_dims is None else tuple(final_preserve_dims)
-<<<<<<< HEAD
     final_preserve_dims = auc_dims + ("threshold",)  # type: ignore[assignment]
-=======
-    final_preserve_dims = auc_dims + ("threshold",)  # type: ignore
->>>>>>> b5289697
 
     pod = probability_of_detection(
         discrete_fcst, obs, preserve_dims=final_preserve_dims, weights=weights, check_args=check_args
