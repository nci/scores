--- conflicted
+++ resolved
@@ -13,11 +13,7 @@
 import scores.sample_data
 import scores.stats.statistical_tests  # noqa: F401
 
-<<<<<<< HEAD
-__version__ = "0.8.4"
-=======
-__version__ = "0.9.0"
->>>>>>> 0c25f8d5
+__version__ = "0.8.5"
 
 __all__ = [
     "scores.categorical",
