--- conflicted
+++ resolved
@@ -38,8 +38,6 @@
 def gather_dimensions(fcst_dims, obs_dims, weights_dims=None, reduce_dims=None, preserve_dims=None):
     """
     Establish which dimensions to reduce when calculating errors but before taking means
-<<<<<<< HEAD
-=======
 
     Args:
         fcst_dims (Iterable[str]): Forecast dimensions inputs
@@ -52,7 +50,7 @@
         Tuple[str]: Dimensions based on optional args.
     Raises:
         ValueError: When `preserve_dims and `reduce_dims` are both specified.
->>>>>>> 68875f17
+        
     """
 
     all_dims = set(fcst_dims).union(set(obs_dims))
