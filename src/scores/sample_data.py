"""
Module to generate simple sample data for users (not tests). Supports tutorials and demos.
"""

import numpy as np
import pandas as pd
import xarray as xr
from scipy.stats import skewnorm


def simple_forecast() -> xr.DataArray:
    """Generate a simple series of prediction values"""
    return xr.DataArray(data=[10, 10, 11, 13, 14, 17, 15, 14])


def simple_observations() -> xr.DataArray:
    """Generate a simple series of observation values"""
    return xr.DataArray(data=[11, 11, 12, 14, 11, 14, 12, 11])


<<<<<<< HEAD
def simple_forecast_pandas() -> pd.Series:
    """Generate a simple series of prediction values"""
    return pd.Series([10, 10, 11, 13, 14, 17, 15, 14])


def simple_observations_pandas() -> pd.Series:
    """Generate a simple series of observation values"""
    return pd.Series([11, 11, 12, 14, 11, 14, 12, 11])


def continuous_observations(large_size: bool = False) -> xr.DataArray:
=======
def continuous_observations(*, large_size: bool = False) -> xr.DataArray:
>>>>>>> 1a1c5175
    """Creates a obs array with continuous values.

    Args:
        large_size (bool): If True, then returns a large global array with ~0.5 degree
            grid spacing, otherwise returns a cut down, lower resolution array.

    Returns:
        xr.Datarray: Containing synthetic observation data.
    """

    num_lats = 10
    num_lons = 20
    periods = 10

    if large_size:  # pragma: no cover
        num_lats = 364  # pragma: no cover - used in notebooks and tested manually
        num_lons = 720  # pragma: no cover - used in notebooks and tested manually
        periods = 240  # pragma: no cover - used in notebooks and tested manually

    lat = np.linspace(-90, 90, num_lats)
    lon = np.linspace(0, 360, num_lons)
    time_series = pd.date_range(
        start="2022-11-20T01:00:00.000000000",
        freq="h",
        periods=periods,
    )

    np.random.seed(42)
    data = 10 * np.random.rand(len(lat), len(lon), len(time_series))
    obs = xr.DataArray(coords={"lat": lat, "lon": lon, "time": time_series}, data=data)

    return obs


def continuous_forecast(*, large_size: bool = False, lead_days: bool = False) -> xr.DataArray:
    """Creates a forecast array with continuous values.

    Args:
        large_size (bool): If True, then returns a large global array with ~0.5 degree
            grid spacing, otherwise returns a cut down, lower resolution array.
        lead_days (bool): If True, returns an array with a "lead_day" dimension.

    Returns:
        xr.Datarray: Containing synthetic forecast data.
    """
    obs = continuous_observations(large_size=large_size)
    np.random.seed(42)
    forecast = obs + np.random.normal(0, 2, obs.shape)
    if lead_days:
        forecast2 = obs + np.random.normal(0, 3, obs.shape)
        forecast = xr.concat([forecast, forecast2], dim="lead_time")
        forecast = forecast.assign_coords(lead_time=[1, 2])
    return forecast


def cdf_forecast(*, lead_days: bool = False) -> xr.DataArray:
    """
    Creates a forecast array with a CDF at each point.

    Args:
        lead_days (bool): If True, returns an array with a "lead_day" dimension.

    Returns:
        xr.Datarray: Containing synthetic CDF forecast data.
    """
    x = np.arange(0, 10, 0.1)
    cdf_list = []

    if lead_days:
        for _ in np.arange(0, 16):
            cdf_list.append(skewnorm.cdf(x, a=10, loc=2, scale=2))
        cdfs = np.reshape(cdf_list, (2, 2, 2, 2, 100))
        forecast = xr.DataArray(
            coords={
                "x": [10, 20],
                "y": [30, 40],
                "time": [10, 20],
                "lead_day": pd.date_range("2022-01-01", "2022-01-02"),
                "threshold": x,
            },
            data=cdfs,
        )
    else:
        for _ in np.arange(0, 8):
            cdf_list.append(skewnorm.cdf(x, a=10, loc=2, scale=2))
        cdfs = np.reshape(cdf_list, (2, 2, 2, 100))
        forecast = xr.DataArray(
            coords={
                "x": [10, 20],
                "y": [30, 40],
                "time": [10, 20],
                "threshold": x,
            },
            data=cdfs,
        )

    return forecast


def cdf_observations() -> xr.DataArray:
    """
    Creates an obs array to use with `cdf_forecast`.

    Returns:
        xr.Datarray: Containing synthetic observations betwen 0 and 9.9
    """
    np.random.seed(42)
    obs = xr.DataArray(
        coords={
            "x": [10, 20],
            "y": [30, 40],
            "time": [10, 20],
        },
        data=10 * np.random.uniform(high=9.9, size=(2, 2, 2)),
    )
    return obs<|MERGE_RESOLUTION|>--- conflicted
+++ resolved
@@ -11,28 +11,24 @@
 def simple_forecast() -> xr.DataArray:
     """Generate a simple series of prediction values"""
     return xr.DataArray(data=[10, 10, 11, 13, 14, 17, 15, 14])
-
+  
 
 def simple_observations() -> xr.DataArray:
     """Generate a simple series of observation values"""
     return xr.DataArray(data=[11, 11, 12, 14, 11, 14, 12, 11])
 
-
-<<<<<<< HEAD
+  
 def simple_forecast_pandas() -> pd.Series:
     """Generate a simple series of prediction values"""
     return pd.Series([10, 10, 11, 13, 14, 17, 15, 14])
 
-
+  
 def simple_observations_pandas() -> pd.Series:
     """Generate a simple series of observation values"""
     return pd.Series([11, 11, 12, 14, 11, 14, 12, 11])
 
 
-def continuous_observations(large_size: bool = False) -> xr.DataArray:
-=======
 def continuous_observations(*, large_size: bool = False) -> xr.DataArray:
->>>>>>> 1a1c5175
     """Creates a obs array with continuous values.
 
     Args:
