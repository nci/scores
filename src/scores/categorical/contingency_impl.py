"""
This foundation class provides an underpinning data structure which can be used for
contingency tables of various kinds, also known as a confusion matrix.

It allows the careful setting out of when and where forecasts closely match
observations.

The binary contingency table captures true positives (hits), true negatives (correct negatives),
false positives (false alarms) and false negatives (misses).

The process of deriving a contingency table relies on the forecast data, the observation
data, and a matching or event operator. The event operator will produce the category from the
forecast and the observed data. Specific use cases may well be supported by a case-specific
matching operator.

Scores supports complex, weighted, multi-dimensional data, including in contingency tables.

Users can supply their own event operators to the top-level module functions.
"""

# pylint: disable=too-many-lines

import operator
from abc import ABC, abstractmethod
from typing import Optional

import numpy as np
import xarray as xr

import scores.utils
from scores.typing import FlexibleArrayType, FlexibleDimensionTypes

DEFAULT_PRECISION = 8


class BasicContingencyManager:  # pylint: disable=too-many-public-methods
    """
    See https://scores.readthedocs.io/en/stable/tutorials/Binary_Contingency_Scores.html for
    a detailed walkthrough showing the use of this class in practice.

    A BasicContingencyManager object provides the scoring functions which are calculated
    from a contingency table. A BasicContingencyManager can be efficiently and repeatedly
    queried for a wide variety of scores.

    A BasicContingencyManager is produced when a :py:class:`BinaryContingencyManager` is
    transformed. It is also possible to create a BasicContingencyManager from event counts or
    a contingency table, although this not a common user requirement.

    A contingency table is built only from event counts, losing the connection
    to the actual event tables in their full dimensionality. The event count data is much
    smaller than the full event tables, particularly when considering very large data sets
    like Numerical Weather Prediction (NWP) data, which could be terabytes to petabytes in
    size.

    By contrast, A :py:class:`BinaryContingencyManager` retains the full event data, which provides
    some more flexbility but may reduce efficiency.
    """

    def __init__(self, counts: dict):
        """
        Compute any arrays required and store the resulting counts.
        """
        for key, arr in counts.items():
            counts[key] = arr.compute()

        self.counts = counts
        self._make_xr_table()

    def _make_xr_table(
        self,
    ):
        """
        From a dictionary of the skill score elements, produce an xarray
        structure which corresponds.
        """
        ctable_list = []
        entry_name = []
        for i, j in self.counts.items():
            entry_name.append(i)
            ctable_list.append(j)

        xr_table = xr.concat(ctable_list, dim="contingency")
        xr_table["contingency"] = entry_name

        self.xr_table = xr_table

    def __str__(self):
        heading = "Contingency Manager (xarray view of table):"
        table = self.xr_table
        tablerepr = repr(table)
        final = "\n".join([heading, tablerepr])
        return final

    def get_counts(self) -> dict:
        """

        Returns:
            dict: A dictionary of the contingency table counts. Values are xr.DataArray instances.
            The keys are:

            - tp_count for true positive count
            - tn_count for true negative count,
            - fp_count for false positive count
            - fn_count for false negative count
            - total_count for the total number of events.

        Here is an example of what may be returned:

        .. code-block :: python

            {'tp_count': <xarray.DataArray ()> Size: 8B array(5.),
             'tn_count': <xarray.DataArray ()> Size: 8B array(11.),
             'fp_count': <xarray.DataArray ()> Size: 8B array(1.),
             'fn_count': <xarray.DataArray ()> Size: 8B array(1.),
             'total_count': <xarray.DataArray ()> Size: 8B array(18.)}

        """
        return self.counts

    def get_table(self) -> xr.DataArray:
        """
        Returns:
            xr.DataArray: The contingency table as an xarray object. Contains
            a coordinate dimension called 'contingency'. Valid coordinates
            for this dimenstion are:

            - tp_count for true positive count
            - tn_count for true negative count
            - fp_count for false positive count
            - fn_count for false negative count
            - total_count for the total number of events.

        Here is an example of what may be returned:

        .. code-block :: python

            array([ 5., 11.,  1.,  1., 18.])

            Coordinates:

                contingency
                (contingency)
                <U11
                'tp_count' ... 'total_count'

            Indexes:

                contingency
                PandasIndex

            Attributes: (0)

        """
        return self.xr_table

    def accuracy(self) -> xr.DataArray:
        """
        Identical to :py:func:`fraction_correct`.

        Accuracy calculates the proportion of forecasts which are correct.

        Returns:
            xr.DataArray: A DataArray containing the accuracy score

        .. math::
            \\text{accuracy} = \\frac{\\text{true positives} + \\text{true negatives}}{\\text{total count}}

        Notes:
            - Range: 0 to 1, where 1 indicates a perfect score.
            - "True positives" is the same at "hits".
            - "False negatives" is the same as "misses".

        References:
            https://www.cawcr.gov.au/projects/verification/#ACC
        """
        count_dictionary = self.counts
        correct_count = count_dictionary["tp_count"] + count_dictionary["tn_count"]
        ratio = correct_count / count_dictionary["total_count"]
        return ratio

    def base_rate(self) -> xr.DataArray:
        """
        The observed event frequency.

        Returns:
            xr.DataArray: An xarray object containing the base rate.

        .. math::
            \\text{base rate} = \\frac{\\text{true positives} + \\text{false negatives}}{\\text{total count}}

        Notes:
            - Range: 0 to 1, where 1 indicates the event occurred every time.
            - "True positives" is the same as "hits".
            - "False negatives" is the same as "misses".

        References:
            Hogan, R. J. & Mason, I. B. (2011). Deterministic forecasts of binary events.
            In I. T. Jolliffe & D. B. Stephenson (Eds.), Forecast verification: A practitioner's guide in atmospheric science (2nd ed.,
            pp. 39-51). https://doi.org/10.1002/9781119960003.ch3
        """
        cd = self.counts
        br = (cd["tp_count"] + cd["fn_count"]) / cd["total_count"]
        return br

    def forecast_rate(self) -> xr.DataArray:
        """
        The forecast event frequency.

        Returns:
            xr.DataArray: An xarray object containing the forecast rate.

        .. math::
            \\text{forecast rate} = \\frac{\\text{true positives} + \\text{false positives}}{\\text{total count}}

        Notes:
            - Range: 0 to 1, where 1 indicates the event was forecast every time.
            - "True positives" is the same as "hits".
            - "False positives" is the same as "false alarms".

        References:
            Hogan, R. J. & Mason, I. B. (2011). Deterministic forecasts of binary events.
            In I. T. Jolliffe & D. B. Stephenson (Eds.), Forecast verification: A practitioner's guide in atmospheric science (2nd ed.,
            pp. 39-51). https://doi.org/10.1002/9781119960003.ch3
        """
        cd = self.counts
        br = (cd["tp_count"] + cd["fp_count"]) / cd["total_count"]
        return br

    def fraction_correct(self) -> xr.DataArray:
        """
        Identical to :py:func:`accuracy`.

        Fraction correct calculates the proportion of forecasts which are correct.

        Returns:
            xr.DataArray: An xarray object containing the fraction correct.

        .. math::
            \\text{fraction correct} = \\frac{\\text{true positives} + \\text{true negatives}}{\\text{total count}}

        Notes:
            - Range: 0 to 1, where 1 indicates a perfect score.
            - "True positives" is the same as "hits".
            - "True negatives" is the same as "correct negatives".

        References:
            https://www.cawcr.gov.au/projects/verification/#ACC
        """
        return self.accuracy()

    def frequency_bias(self) -> xr.DataArray:
        """
        Identical to :py:func:`bias_score`.

        How did the forecast frequency of "yes" events compare to the observed frequency of "yes" events?

        Returns:
            xr.DataAray: An xarray object containing the frequency bias

        .. math::
            \\text{frequency bias} = \\frac{\\text{true positives} + \\text{false positives}}{\\text{true positives} + \\text{false negatives}}

        Notes:
            - Range: 0 to ∞ (infinity), where 1 indicates a perfect score.
            - "True positives" is the same as "hits".
            - "False positives" is the same as "false alarms".
            - "False negatives" is the same as "misses".

        References:
            https://www.cawcr.gov.au/projects/verification/#BIAS
        """
        # Note - bias_score calls this method
        cd = self.counts
        freq_bias = (cd["tp_count"] + cd["fp_count"]) / (cd["tp_count"] + cd["fn_count"])

        return freq_bias

    def bias_score(self) -> xr.DataArray:
        """
        Identical to :py:func:`frequency_bias`.

        How did the forecast frequency of "yes" events compare to the observed frequency of "yes" events?

        Returns:
            xr.DataArray: An xarray object containing the bias score

        .. math::
            \\text{frequency bias} = \\frac{\\text{true positives} + \\text{false positives}}{\\text{true positives} + \\text{false negatives}}

        Notes:
            - Range: 0 to ∞ (infinity), where 1 indicates a perfect score.
            - "True positives" is the same as "hits".
            - "False positives" is the same as "false alarms".
            - "False negatives" is the same as "misses".

        References:
            https://www.cawcr.gov.au/projects/verification/#BIAS
        """
        return self.frequency_bias()

    def hit_rate(self) -> xr.DataArray:
        """
        Identical to :py:func:`true_positive_rate`, :py:func:`probability_of_detection <BasicContingencyManager.probability_of_detection>`,
        :py:func:`sensitivity` and :py:func:`recall`.

        Calculates the proportion of the observed events that were correctly forecast.

        Returns:
            xr.DataArray: An xarray object containing the hit rate

        .. math::
            \\text{true positives} = \\frac{\\text{true positives}}{\\text{true positives} + \\text{false negatives}}

        Notes:
            - Range: 0 to 1.  Perfect score: 1.
            - "True positives" is the same as "hits".
            - "False negatives" is the same as "misses".

        References:
            https://www.cawcr.gov.au/projects/verification/#POD
        """
        return self.probability_of_detection()

    def probability_of_detection(self) -> xr.DataArray:
        """
        Probability of detection (POD) is identical to :py:func:`hit_rate`, :py:func:`true_positive_rate`,
        :py:func:`sensitivity` and :py:func:`recall`.

        Calculates the proportion of the observed events that were correctly forecast.

        Returns:
            xr.DataArray: An xarray object containing the probability of detection

        .. math::
            \\text{hit rate} = \\frac{\\text{true positives}}{\\text{true positives} + \\text{false negatives}}

        Notes:
            - Range: 0 to 1.  Perfect score: 1.
            - "True positives" is the same as "hits"
            - "False negatives" is the same as "misses"

        References:
            https://www.cawcr.gov.au/projects/verification/#POD
        """
        # Note - hit_rate and sensitiviy call this function
        cd = self.counts
        pod = cd["tp_count"] / (cd["tp_count"] + cd["fn_count"])

        return pod

    def true_positive_rate(self) -> xr.DataArray:
        """
        Identical to :py:func:`hit_rate`, :py:func:`probability_of_detection <BasicContingencyManager.probability_of_detection>`,
        :py:func:`sensitivity` and :py:func:`recall`.

        The proportion of the observed events that were correctly forecast.

        Returns:
            xr.DataArray: An xarray object containing the true positive rate

        .. math::
            \\text{true positive rate} = \\frac{\\text{true positives}}{\\text{true positives} + \\text{false negatives}}

        Notes:
            - Range: 0 to 1.  Perfect score: 1.
            - "True positives" is the same as "hits".
            - "False negatives" is the same as "misses".

        References:
            https://www.cawcr.gov.au/projects/verification/#POD
        """
        return self.probability_of_detection()

    def false_alarm_ratio(self) -> xr.DataArray:
        """
        The false alarm ratio (FAR) calculates the fraction of the predicted "yes" events
        which did not eventuate (i.e., were false alarms).

        Returns:
            xr.DataArray: An xarray object containing the false alarm ratio

        .. math::
            \\text{false alarm ratio} = \\frac{\\text{false positives}}{\\text{true positives} + \\text{false positives}}

        Notes:
            - Range: 0 to 1. Perfect score: 0.
            - Not to be confused with the False Alarm Rate.
            - "False positives" is the same as "false alarms".
            - "True positives" is the same as "hits".

        References:
            https://www.cawcr.gov.au/projects/verification/#FAR
        """
        cd = self.counts
        far = cd["fp_count"] / (cd["tp_count"] + cd["fp_count"])

        return far

    def false_alarm_rate(self) -> xr.DataArray:
        """
        Identical to :py:func:`probability_of_false_detection <BasicContingencyManager.probability_of_false_detection>`.

        What fraction of the non-events were incorrectly predicted?

        Returns:
            xr.DataArray: An xarray object containing the false alarm rate

        .. math::
            \\text{false alarm rate} = \\frac{\\text{false positives}}{\\text{true negatives} + \\text{false positives}}

        Notes:
            - Range: 0 to 1.  Perfect score: 0.
            - Not to be confused with the false alarm ratio.
            - "False positives" is the same as "false alarms".
            - "True negatives" is the same as "correct negatives".

        References:
            https://www.cawcr.gov.au/projects/verification/#POFD
        """
        # Note - probability of false detection calls this function
        cd = self.counts
        far = cd["fp_count"] / (cd["tn_count"] + cd["fp_count"])

        return far

    def probability_of_false_detection(self) -> xr.DataArray:
        """
        Identical to :py:func:`false_alarm_rate`.

        What fraction of the non-events were incorrectly predicted?

        Returns:
            xr.DataArray: An xarray object containing the probability of false detection

        .. math::
            \\text{probability of false detection} = \\frac{\\text{false positives}}{\\text{true negatives} +
            \\text{false positives}}

        Notes:
            - Range: 0 to 1.  Perfect score: 0.
            - "False positives" is the same as "false alarms".
            - "True negatives" is the same as "correct negatives".

        References:
            https://www.cawcr.gov.au/projects/verification/#POFD
        """

        return self.false_alarm_rate()

    def success_ratio(self) -> xr.DataArray:
        """
<<<<<<< HEAD
        Identical to :py:func:`precision` and :py:func:`positive_predictive_value`
=======
        Identical to :py:func:`precision` and :py:func:`positive_predictive_value`.
>>>>>>> 3f0a5022

        What proportion of the forecast events actually eventuated?

        Returns:
            xr.DataArray: An xarray object containing the success ratio

        .. math::
            \\text{success ratio} = \\frac{\\text{true positives}}{\\text{true positives} +
            \\text{false positives}}

        Notes:
            - Range: 0 to 1.  Perfect score: 1.
            - "True positives" is the same as "hits".
            - "False positives" is the same as "false alarms".

        References:
            https://www.cawcr.gov.au/projects/verification/#SR
        """
        cd = self.counts
        sr = cd["tp_count"] / (cd["tp_count"] + cd["fp_count"])

        return sr

    def threat_score(self) -> xr.DataArray:
        """
        Identical to :py:func:`critical_success_index`.

        Returns:
            xr.DataArray: An xarray object containing the threat score

        .. math::
            \\text{threat score} = \\frac{\\text{true positives}}{\\text{true positives} +
            \\text{false positives} + \\text{false negatives}}

        Notes:
            - Range: 0 to 1, 0 indicates no skill. Perfect score: 1.
            - "True positives" is the same as "hits".
            - "False positives" is the same as "false alarms".
            - "True negatives" is the same as "correct negatives".

        References:
            https://www.cawcr.gov.au/projects/verification/#CSI
        """
        # Note - critical success index just calls this method

        cd = self.counts
        ts = cd["tp_count"] / (cd["tp_count"] + cd["fp_count"] + cd["fn_count"])
        return ts

    def critical_success_index(self) -> xr.DataArray:
        """
        Identical to :py:func:`threat_score`.

        Returns:
            xr.DataArray: An xarray object containing the critical success index

        .. math::
            \\text{threat score} = \\frac{\\text{true positives}}{\\text{true positives} +
            \\text{false positives} + \\text{false negatives}}

        Notes:
            - Range: 0 to 1, 0 indicates no skill. Perfect score: 1.
            - Often known as CSI.
            - "True positives" is the same as "hits"
            - "False positives" is the same as "false alarms"
            - "True negatives" is the same as "correct negatives"

        References:
            https://www.cawcr.gov.au/projects/verification/#CSI
        """
        return self.threat_score()

    def peirce_skill_score(self) -> xr.DataArray:
        """
        Identical to :py:func:`hanssen_and_kuipers_discriminant` and :py:func:`true_skill_statistic`.

        How well did the forecast separate the "yes" events from the "no" events?

        Returns:
            xr.DataArray: An xarray object containing the Peirce Skill Score

        .. math::
            \\text{Peirce skill score} = \\frac{\\text{true positives}}{\\text{true positives} + 
            \\text{false negatives}} - \\frac{\\text{false positives}}{\\text{false positives} + 
            \\text{true negatives}}

        Notes:
            - Range: -1 to 1, 0 indicates no skill. Perfect score: 1.
            - "True positives" is the same as "hits".
            - "False negatives" is the same as "misses".
            - "False positives" is the same as "false alarms".
            - "True negatives" is the same as "correct negatives".

        References:
            - https://www.cawcr.gov.au/projects/verification/#HK
            - Peirce, C.S., 1884. The numerical measure of the success of predictions. \
              Science, ns-4(93), pp.453-454. https://doi.org/10.1126/science.ns-4.93.453.b
        """
        cd = self.counts
        component_a = cd["tp_count"] / (cd["tp_count"] + cd["fn_count"])
        component_b = cd["fp_count"] / (cd["fp_count"] + cd["tn_count"])
        skill_score = component_a - component_b
        return skill_score

    def true_skill_statistic(self) -> xr.DataArray:
        """
        Identical to :py:func:`peirce_skill_score` and :py:func:`hanssen_and_kuipers_discriminant`.

        How well did the forecast separate the "yes" events from the "no" events?

        Returns:
            xr.DataArray: An xarray object containing the true skill statistic

        .. math::
            \\text{true skill statistic} = \\frac{\\text{true positives}}{\\text{true positives} +
            \\text{false negatives}} - \\frac{\\text{false positives}}{\\text{false positives} +
            \\text{true negatives}}

        Notes:
            - Range: -1 to 1, 0 indicates no skill. Perfect score: 1.
            - "True positives" is the same as "hits".
            - "False negatives" is the same as "misses".
            - "False positives" is the same as "false alarms".
            - "True negatives" is the same as "correct negatives".

        References:
            https://www.cawcr.gov.au/projects/verification/#HK
        """
        return self.peirce_skill_score()

    def hanssen_and_kuipers_discriminant(self) -> xr.DataArray:
        """
        Identical to :py:func:`peirce_skill_score` and :py:func:`true_skill_statistic`.

        How well did the forecast separate the "yes" events from the "no" events?

        Returns:
            xr.DataArray: An xarray object containing Hanssen and Kuipers' Discriminant

        .. math::
            \\text{HK} = \\frac{\\text{true positives}}{\\text{true positives} +
            \\text{false negatives}} - \\frac{\\text{false positives}}{\\text{false positives} +
            \\text{true negatives}}

        where :math:`\\text{HK}` is Hansen and Kuipers Discriminant

        Notes:
            - Range: -1 to 1, 0 indicates no skill. Perfect score: 1.
            - "True positives" is the same as "hits".
            - "False negatives" is the same as "misses".
            - "False positives" is the same as "false alarms".
            - "True negatives" is the same as "correct negatives".

        References:
            https://www.cawcr.gov.au/projects/verification/#HK
        """
        return self.peirce_skill_score()

    def sensitivity(self) -> xr.DataArray:
        """
        Identical to :py:func:`hit_rate`, :py:func:`probability_of_detection <BasicContingencyManager.probability_of_detection>`,
        :py:func:`true_positive_rate`, and :py:func:`recall`.

        Calculates the proportion of the observed events that were correctly forecast.

        Returns:
            xr.DataArray: An xarray object containing the probability of detection

        .. math::
            \\text{sensitivity} = \\frac{\\text{true positives}}{\\text{true positives} + \\text{false negatives}}

        Notes:
            - Range: 0 to 1.  Perfect score: 1.
            - "True positives" is the same as "hits".
            - "False negatives" is the same as "misses".

        References:
            - https://www.cawcr.gov.au/projects/verification/#POD
            - https://en.wikipedia.org/wiki/Sensitivity_and_specificity

        """
        return self.probability_of_detection()

    def specificity(self) -> xr.DataArray:
        """
        Identical to :py:func:`true_negative_rate`.

        The probability that an observed non-event will be correctly predicted.

        Returns:
            xr.DataArray: An xarray object containing the true negative rate (specificity).

        .. math::
            \\text{specificity} = \\frac{\\text{true negatives}}{\\text{true negatives} + \\text{false positives}}

        Notes:
            - "True negatives" is the same as "correct negatives".
            - "False positives" is the same as "false alarms".

        Reference:
            https://en.wikipedia.org/wiki/Sensitivity_and_specificity
        """
        cd = self.counts
        s = cd["tn_count"] / (cd["tn_count"] + cd["fp_count"])
        return s

    def true_negative_rate(self) -> xr.DataArray:
        """
        Identical to :py:func:`specificity`.

        The probability that an observed non-event will be correctly predicted.

        Returns:
            xr.DataArray: An xarray object containing the true negative rate.

        .. math::
            \\text{true negative rate} = \\frac{\\text{true negatives}}{\\text{true negatives} + \\text{false positives}}

        Notes:
            - "True negatives" is the same as "correct negatives".
            - "False positives" is the same as "false alarms".

        Reference:
            https://en.wikipedia.org/wiki/Sensitivity_and_specificity
        """
        return self.specificity()

    def recall(self) -> xr.DataArray:
        """
        Identical to :py:func:`hit_rate`, :py:func:`probability_of_detection <BasicContingencyManager.probability_of_detection>`,
        :py:func:`true_positive_rate`, and :py:func:`sensitivity`.

        Calculates the proportion of the observed events that were correctly forecast.

        Returns:
            xr.DataArray: An xarray object containing the probability of detection

        .. math::
            \\text{recall} = \\frac{\\text{true positives}}{\\text{true positives} + \\text{false negatives}}

        Notes:
            - Range: 0 to 1.  Perfect score: 1.
            - "True positives" is the same as "hits".
            - "False negatives" is the same as "misses".

        References:
            - https://www.cawcr.gov.au/projects/verification/#POD
            - https://en.wikipedia.org/wiki/Precision_and_recall
        """
        return self.probability_of_detection()

    def precision(self) -> xr.DataArray:
        """
<<<<<<< HEAD
        Identical to :py:func:`success_ratio` and :py:func:`positive_predictive_value`
=======
        Identical to :py:func:`success_ratio` and :py:func:`positive_predictive_value`.
>>>>>>> 3f0a5022

        What proportion of the forecast events actually eventuated?

        Returns:
            xr.DataArray: An xarray object containing the precision score

        .. math::
            \\text{precision} = \\frac{\\text{true positives}}{\\text{true positives} + \\text{false positives}}

        Notes:
            - Range: 0 to 1.  Perfect score: 1.
<<<<<<< HEAD
            - "True positives" is the same as "hits"
            - "False positives" is the same as "false alarms"
=======
            - "True positives" is the same as "hits".
            - "False positives" is the same as "false alarms".
>>>>>>> 3f0a5022

        References:
            - https://www.cawcr.gov.au/projects/verification/#SR
            - https://en.wikipedia.org/wiki/Precision_and_recall

        """
        return self.success_ratio()

    def positive_predictive_value(self) -> xr.DataArray:
        """
<<<<<<< HEAD
        Identical to :py:func:`success_ratio` and :py:func:`precision`
=======
        Identical to :py:func:`success_ratio` and :py:func:`precision`.
>>>>>>> 3f0a5022

        What proportion of the forecast events actually eventuated?

        Returns:
            xr.DataArray: An xarray object containing the positive predictive value score

        .. math::
<<<<<<< HEAD
            \\text{positive_predictive_value} = \\frac{\\text{true positives}}{\\text{true positives} + \\text{false positives}}

        Notes:
            - Range: 0 to 1.  Perfect score: 1.
            - "True positives" is the same as "hits"
            - "False positives" is the same as "false alarms"
=======
            \\text{positive predictive value} = \\frac{\\text{true positives}}{\\text{true positives} + \\text{false positives}}

        Notes:
            - Range: 0 to 1.  Perfect score: 1.
            - "True positives" is the same as "hits".
            - "False positives" is the same as "false alarms".
>>>>>>> 3f0a5022

        References:
            - https://www.cawcr.gov.au/projects/verification/#SR
            - https://en.wikipedia.org/wiki/Positive_and_negative_predictive_values

        """
        return self.success_ratio()

<<<<<<< HEAD
    def negative_predictive_value(self) -> xr.DataArray:
        """
        Calculates the negative predictive value (NPV). 

        Of all the times a negative result was predicted, how often was the prediction actually correct?

        Returns:
            xr.DataArray: An xarray object containing the negative predictive value score

        .. math::
            \\text{negative predictive value} = \\frac{\\text{true negatives}}{\\text{true negatives} +
            \\text{false negatives}}

        Notes:
            - Range: 0 to 1.  Perfect score: 1.
            - "True negatives" is the same as "correct rejections".
            - "False negatives" is the same as "missed detections".

        References:
           - https://en.wikipedia.org/wiki/Positive_and_negative_predictive_values 
        """
        cd = self.counts
        npv = cd["tn_count"] / (cd["tn_count"] + cd["fn_count"])

        return npv

=======
>>>>>>> 3f0a5022
    def f1_score(self) -> xr.DataArray:
        """
        Calculates the F1 score.

        Returns:
            xr.DataArray: An xarray object containing the F1 score

        .. math::
            \\text{F1} = \\frac{2 \\cdot \\text{true positives}}{(2 \\cdot  \\text{true positives}) +
            \\text{false positives} + \\text{false negatives}}

        Notes:
            - "True positives" is the same as "hits".
            - "False positives" is the same as "false alarms".
            - "False negatives" is the same as "misses".

        References:
            - https://en.wikipedia.org/wiki/F-score
        """
        cd = self.counts
        f1 = 2 * cd["tp_count"] / (2 * cd["tp_count"] + cd["fp_count"] + cd["fn_count"])
        return f1

    def equitable_threat_score(self) -> xr.DataArray:
        """
        Identical to :py:func:`gilberts_skill_score`.

        Calculates the Equitable threat score.

        How well did the forecast "yes" events correspond to the observed "yes"
        events (accounting for hits due to chance)?

        Returns:
            xr.DataArray: An xarray object containing the equitable threat score

        .. math::
            \\text{ETS} = \\frac{\\text{true positives} - \\text{true positives} _\\text{random}}\
            {\\text{true positives} + \\text{false negatives} + \\text{false positives} - 
            \\text{true positives} _\\text{random}}

        where

        .. math::
            \\text{true_positives}_{\\text{random}} = \\frac{(\\text{true positives} + 
            \\text{false negatives}) (\\text{true positives} + \\text{false positives})}{\\text{total count}}

        Notes:
            - Range: -1/3 to 1, 0 indicates no skill. Perfect score: 1.
            - "True positives" is the same as "hits".
            - "False negatives" is the same as "misses".
            - "False positives" is the same as "false alarms"

        References:
            - Gilbert, G.K., 1884. Finley’s tornado predictions. American Meteorological Journal, 1(5), pp.166–172.
            - Hogan, R.J., Ferro, C.A., Jolliffe, I.T. and Stephenson, D.B., 2010. \
                Equitability revisited: Why the “equitable threat score” is not equitable. \
                Weather and Forecasting, 25(2), pp.710-726. https://doi.org/10.1175/2009WAF2222350.1
        """
        cd = self.counts
        hits_random = (cd["tp_count"] + cd["fn_count"]) * (cd["tp_count"] + cd["fp_count"]) / cd["total_count"]
        ets = (cd["tp_count"] - hits_random) / (cd["tp_count"] + cd["fn_count"] + cd["fp_count"] - hits_random)

        return ets

    def gilberts_skill_score(self) -> xr.DataArray:
        """
        Identical to :py:func:`equitable_threat_score`.

        Calculates the Gilbert skill score.

        How well did the forecast "yes" events correspond to the observed "yes"
        events (accounting for hits due to chance)?

        Returns:
            xr.DataArray: An xarray object containing the Gilberts Skill Score

        .. math::
            \\text{GSS} = \\frac{\\text{true positives} - \\text{true positives} _\\text{random}}\
            {\\text{true positives} + \\text{false negatives} + \\text{false positives} - 
            \\text{true positivies} _\\text{random}}

        where

        .. math::
            \\text{true_positives}_{\\text{random}} = \\frac{(\\text{true positives} + 
            \\text{false negatives}) (\\text{true positives} + \\text{false positives})}{\\text{total count}}

        Notes:
            - Range: -1/3 to 1, 0 indicates no skill. Perfect score: 1.
            - "True positives" is the same as "hits".
            - "False negatives" is the same as "misses"
            - "False positives" is the same as "false alarms".

        References:
            - Gilbert, G.K., 1884. Finley’s tornado predictions. American Meteorological Journal, 1(5), pp.166–172.
            - Hogan, R.J., Ferro, C.A., Jolliffe, I.T. and Stephenson, D.B., 2010. \
                Equitability revisited: Why the “equitable threat score” is not equitable. \
                Weather and Forecasting, 25(2), pp.710-726. https://doi.org/10.1175/2009WAF2222350.1
        """
        return self.equitable_threat_score()

    def heidke_skill_score(self) -> xr.DataArray:
        """
        Identical to :py:func:`cohens_kappa`.

        Calculates the Heidke skill score.

        What was the accuracy of the forecast relative to that of random chance?

        Returns:
            xr.DataArray: An xarray object containing the Heidke skill score

        .. math::
            \\\\
            \\text{HSS} =
                \\frac{\\text{true positives} + \\text{true negatives} - E_{random}}{
                       \\text{total count} - E_{\\text{random}}}

        where

        .. math::
            \\begin{aligned}
                E_{\\text{random}}
                    &= \\text{expected correct matches due to random chance}
                \\\\&= \\frac{\\left(\\text{tp} + \\text{fn}\\right) \\cdot
                              \\left(\\text{tp} + \\text{fp}\\right) +
                              \\left(\\text{tn} + \\text{fn}\\right) \\cdot
                              \\left(\\text{tn} + \\text{fp}\\right)}{
                              \\text{total count}}
            \\end{aligned}

        Notes:
            - Range: -1 to 1, 0 indicates no skill. Perfect score: 1.
            - HSS = Heidke Skill Score
            - "True positives" (:math:`\\text{tp}`) is the same as "hits".
            - "False negatives" (:math:`\\text{fn}`) is the same as "misses".
            - "False positives" (:math:`\\text{fp}`) is the same as "false alarms".
            - "True negatives" (:math:`\\text{tn}`) is the same as "correct negatives".

        References:
            - https://en.wikipedia.org/wiki/Cohen%27s_kappa
        """
        cd = self.counts
        exp_correct = (1 / cd["total_count"]) * (
            (cd["tp_count"] + cd["fn_count"]) * (cd["tp_count"] + cd["fp_count"])
            + ((cd["tn_count"] + cd["fn_count"]) * (cd["tn_count"] + cd["fp_count"]))
        )
        hss = ((cd["tp_count"] + cd["tn_count"]) - exp_correct) / (cd["total_count"] - exp_correct)
        return hss

    def cohens_kappa(self) -> xr.DataArray:
        """
        Identical to :py:func:`heidke_skill_score`.

        Calculates Cohen's kappa.

        What was the accuracy of the forecast relative to that of random chance?

        Returns:
            xr.DataArray: An xarray object containing the Cohen's Kappa score

        .. math::
            \\\\
            \\text{Cohen's Kappa} \\left(\\kappa\\right) =
                \\frac{\\text{true positives} + \\text{true negatives} - E_{random}}{
                       \\text{total count} - E_{\\text{random}}}

        where

        .. math::
            \\begin{aligned}
                E_{\\text{random}}
                    &= \\text{expected correct matches due to random chance}
                \\\\&= \\frac{\\left(\\text{tp} + \\text{fn}\\right) \\cdot
                              \\left(\\text{tp} + \\text{fp}\\right) +
                              \\left(\\text{tn} + \\text{fn}\\right) \\cdot
                              \\left(\\text{tn} + \\text{fp}\\right)}{
                              \\text{total count}}
            \\end{aligned}

        Notes:
            - Range: -1 to 1, 0 indicates no skill. Perfect score: 1.
            - "True positives" (:math:`\\text{tp}`) is the same as "hits".
            - "False negatives" (:math:`\\text{fn}`) is the same as "misses".
            - "False positives" (:math:`\\text{fp}`) is the same as "false alarms".
            - "True negatives" (:math:`\\text{tn}`) is the same as "correct negatives".

        References:
            - https://en.wikipedia.org/wiki/Cohen%27s_kappa
        """
        return self.heidke_skill_score()

    def odds_ratio(self) -> xr.DataArray:
        """
        Calculates the odds ratio

        What is the ratio of the odds of a "yes" forecast being correct, to the odds of
        a "yes" forecast being wrong?

        Returns:
            xr.DataArray: An xarray object containing the odds ratio

        .. math::
            \\begin{aligned}
                \\text{odds ratio} &=
                    \\left[\\frac{\\text{POD}}{\\text{1 - POD}}\\right]
                        \\div
                    \\left[\\frac{\\text{POFD}}{\\text{1 - POFD}}\\right]
                              \\\\ &=
                    \\frac{\\text{true positives} \\cdot \\text{true negatives}}{\\text{false positives} \\cdot \\text{false negatives}}
            \\end{aligned}

        where

        .. math::
            \\text{POD} = \\frac{\\text{true positives}}{\\text{true positives} + \\text{false negatives}}

        and

        .. math::
            \\text{POFD} = \\frac{\\text{false positives}}{\\text{true negatives} + \\text{false positives}}


        Notes:
            - Range: 0 to ∞, 1 indicates no skill. Perfect score: ∞.
            - POD = Probability of Detection
            - POFD = Probability of False Detection
            - "True positives" is the same as "hits".
            - "False negatives" is the same as "misses".
            - "False positives" is the same as "false alarms".
            - "True negatives" is the same as "correct negatives".

        References:
            - Stephenson, D.B., 2000. Use of the “odds ratio” for diagnosing forecast skill. \
              Weather and Forecasting, 15(2), pp.221-232. \
              https://doi.org/10.1175/1520-0434(2000)015%3C0221:UOTORF%3E2.0.CO;2
        """
        odds_r = (self.probability_of_detection() / (1 - self.probability_of_detection())) / (
            self.probability_of_false_detection() / (1 - self.probability_of_false_detection())
        )
        return odds_r

    def odds_ratio_skill_score(self) -> xr.DataArray:
        """
        Identical to :py:func:`yules_q`.

        Calculates the odds ratio skill score.

        What was the improvement of the forecast over random chance?

        Returns:
            xr.DataArray: An xarray object containing the odds ratio skill score

        .. math::

            \\begin{aligned}
                \\text{ORSS} &= \\frac{\\text{OR} - 1}{\\text{OR} + 1}
                        \\\\ &= \\frac{\\text{true positives} \\cdot \\text{true negatives}
                                         - \\text{false positives} \\cdot \\text{false negatives}}{
                                       \\text{true positives} \\cdot \\text{true negatives}
                                         + \\text{false positives} \\cdot \\text{false negatives}}
            \\end{aligned}

        Notes:
            - Range: -1 to 1, 0 indicates no skill. Perfect score: 1.
            - ORSS = Odds Ratio Skill Score
            - OR = Odds ratio, see: :meth:`odds_ratio`
            - "True positives" is the same as "hits".
            - "False negatives" is the same as "misses".
            - "False positives" is the same as "false alarms".
            - "True negatives" is the same as "correct negatives".

        References:
            - Stephenson, D.B., 2000. Use of the “odds ratio” for diagnosing forecast skill. \
              Weather and Forecasting, 15(2), pp.221-232. \
              https://doi.org/10.1175/1520-0434(2000)015%3C0221:UOTORF%3E2.0.CO;2
        """
        cd = self.counts
        orss = (cd["tp_count"] * cd["tn_count"] - cd["fn_count"] * cd["fp_count"]) / (
            cd["tp_count"] * cd["tn_count"] + cd["fn_count"] * cd["fp_count"]
        )
        return orss

    def yules_q(self) -> xr.DataArray:
        """
        Identical to :py:func:`odds_ratio_skill_score`.

        Calculates the Yule's Q.

        What was the improvement of the forecast over random chance?

        Returns:
            xr.DataArray: An xarray object containing Yule's Q

        .. math::

            \\begin{aligned}
                \\text{Yule's Q} &= \\frac{\\text{OR} - 1}{\\text{OR} + 1}
                        \\\\ &= \\frac{\\text{true positives} \\cdot \\text{true negatives}
                                         - \\text{false positives} \\cdot \\text{false negatives}}{
                                       \\text{true positives} \\cdot \\text{true negatives}
                                         + \\text{false positives} \\cdot \\text{false negatives}}
            \\end{aligned}

        Notes:
            - Range: -1 to 1, 0 indicates no skill. Perfect score: 1.
            - OR = Odds ratio, see: :meth:`odds_ratio`.
            - "True positives" is the same as "hits".
            - "False negatives" is the same as "misses".
            - "False positives" is the same as "false alarms".
            - "True negatives" is the same as "correct negatives".

        References:
            Stephenson, D.B., 2000. Use of the “odds ratio” for diagnosing forecast skill. \
            Weather and Forecasting, 15(2), pp.221-232. \
            https://doi.org/10.1175/1520-0434(2000)015%3C0221:UOTORF%3E2.0.CO;2
        """
        return self.odds_ratio_skill_score()

    def symmetric_extremal_dependence_index(self) -> xr.DataArray:
        """
        Calculates the Symmetric Extremal Dependence Index (SEDI).

        Returns:
            xr.DataArray: An xarray object containing the SEDI score

        .. math::
            \\frac{\\ln(\\text{POFD}) - \\ln(\\text{POD}) + \\ln(\\text{1-POD}) - \\ln(\\text{1 -POFD})}
            {\\ln(\\text{POFD}) + \\ln(\\text{POD}) + \\ln(\\text{1-POD}) + \\ln(\\text{1 -POFD})}

        where

        .. math::
            \\text{POD} = \\frac{\\text{true positives}}{\\text{true positives} + \\text{false negatives}}

        and

        .. math::
            \\text{POFD} = \\frac{\\text{false positives}}{\\text{true negatives} + \\text{false positives}}


        Notes:
            - POD = Probability of Detection
            - POFD = Probability of False Detection
            - "True positives" is the same as "hits".
            - "False negatives" is the same as "misses".
            - "False positives" is the same as "false alarms".
            - "True negatives" is the same as "correct negatives".
            - Range: -1 to 1, Perfect score: 1.


        References:
            Ferro, C.A.T. and Stephenson, D.B., 2011. Extremal dependence indices: Improved verification
            measures for deterministic forecasts of rare binary events. Weather and Forecasting, 26(5), pp.699-713.
            https://doi.org/10.1175/WAF-D-10-05030.1
        """
        score = (
            np.log(self.probability_of_false_detection())
            - np.log(self.probability_of_detection())
            + np.log(1 - self.probability_of_detection())
            - np.log(1 - self.probability_of_false_detection())
        ) / (
            np.log(self.probability_of_false_detection())
            + np.log(self.probability_of_detection())
            + np.log(1 - self.probability_of_detection())
            + np.log(1 - self.probability_of_false_detection())
        )
        return score


class BinaryContingencyManager(BasicContingencyManager):
    """
    See https://scores.readthedocs.io/en/stable/tutorials/Binary_Contingency_Scores.html for
    a detailed walkthrough showing the use in practice.

    A BinaryContingencyManager holds the underlying binary forecast and observed event data,
    from which it builds a contingency table and provides scoring functionality based on that table.

    A BinaryContingencyManager is typically created by an :py:class:`EventOperator`, such as a
    :py:class:`ThresholdOperator`, but can also be created directly from binary data if the user
    wishes.

    Supported operations include:
        - "Transforming" the data in various ways, such as dimensional reduction
        - Producing contingency tables
        - Calculating scores and metrics based on contingency tables

    The full data comprises several n-dimensional binary arrays which can be considered maps of:
        - True positives (hits)
        - False positives (false alarms)
        - True negatives (correct negatives)
        - False negatives (misses)

    These masks, in addition to supporting score calculations, can be accessed and used for:

    - Plotting these attributes on a map
    - Masking these values by a geographical region prior to score calculation

    As such, the per-pixel information is useful as well as the overall ratios involved.

    BinaryContingencyManager inherits from (uses) the :py:class:`BasicContingencyManager` class to
    provide score calculations on the final contingency table. Documentation for the available scores
    is found in the :py:class:`BasicContingencyManager` API entry but the calls can be made directly
    against instances of BinaryContingencyManager where performance or transformation are not a concern.
    """

    def __init__(
        self, fcst_events: FlexibleArrayType, obs_events: FlexibleArrayType
    ):  # pylint: disable=super-init-not-called
        self.fcst_events = fcst_events
        self.obs_events = obs_events

        self.tp = (self.fcst_events == 1) & (self.obs_events == 1)  # true positives
        self.tn = (self.fcst_events == 0) & (self.obs_events == 0)  # true negatives
        self.fp = (self.fcst_events == 1) & (self.obs_events == 0)  # false positives
        self.fn = (self.fcst_events == 0) & (self.obs_events == 1)  # false negatives

        # Bring back NaNs where there is either a forecast or observed event nan
        self.tp = self.tp.where(~np.isnan(fcst_events))
        self.tp = self.tp.where(~np.isnan(obs_events))
        self.tn = self.tn.where(~np.isnan(fcst_events))
        self.tn = self.tn.where(~np.isnan(obs_events))
        self.fp = self.fp.where(~np.isnan(fcst_events))
        self.fp = self.fp.where(~np.isnan(obs_events))
        self.fn = self.fn.where(~np.isnan(fcst_events))
        self.fn = self.fn.where(~np.isnan(obs_events))

        # Variables for count-based metrics
        self.counts = self._get_counts()
        self._make_xr_table()

    def transform(
        self,
        *,
        reduce_dims: Optional[FlexibleDimensionTypes] = None,
        preserve_dims: Optional[FlexibleDimensionTypes] = None,
    ) -> BasicContingencyManager:
        """
        Compute the contingency table, preserving or reducing the specified dimensions.

        Args:
            - reduce_dims: Dimensions to reduce. Can be "all" to reduce all dimensions.
            - preserve_dims: Dimensions to preserve. Can be "all" to preserve all dimensions.

        Returns:
            scores.categorical.BasicContingencyManager: A `scores` class which supports efficient
            calculation of contingency metrics.
        """
        cd = self._get_counts(reduce_dims=reduce_dims, preserve_dims=preserve_dims)
        return BasicContingencyManager(cd)

    def _get_counts(
        self,
        *,
        reduce_dims: Optional[FlexibleDimensionTypes] = None,
        preserve_dims: Optional[FlexibleDimensionTypes] = None,
    ) -> dict:
        """
        Generates the uncomputed count values
        """

        to_reduce = scores.utils.gather_dimensions(
            self.fcst_events.dims,
            self.obs_events.dims,
            reduce_dims=reduce_dims,
            preserve_dims=preserve_dims,
        )

        cd = {
            "tp_count": self.tp.sum(dim=to_reduce),
            "tn_count": self.tn.sum(dim=to_reduce),
            "fp_count": self.fp.sum(dim=to_reduce),
            "fn_count": self.fn.sum(dim=to_reduce),
        }
        total = cd["tp_count"] + cd["tn_count"] + cd["fp_count"] + cd["fn_count"]
        cd["total_count"] = total

        return cd


class EventOperator(ABC):
    """
    Abstract Base Class (ABC) for event operators which can be used in deriving contingency
    tables. ABCs are not used directly but instead define the requirements for other classes
    and may be used for type checking.
    """

    @abstractmethod
    def make_event_tables(
        self,
        fcst: FlexibleArrayType,
        obs: FlexibleArrayType,
        *,
        event_threshold=None,
        op_fn=None,
    ):
        """
        This method should be over-ridden to return forecast and observed event tables
        """
        ...  # pragma: no cover # pylint: disable=unnecessary-ellipsis

    @abstractmethod
    def make_contingency_manager(
        self,
        fcst: FlexibleArrayType,
        obs: FlexibleArrayType,
        *,
        event_threshold=None,
        op_fn=None,
    ):
        """
        This method should be over-ridden to return a contingency table.
        """
        ...  # pragma: no cover # pylint: disable=unnecessary-ellipsis


class ThresholdEventOperator(EventOperator):
    """
    See https://scores.readthedocs.io/en/stable/tutorials/Binary_Contingency_Scores.html for
    a detailed walkthrough showing the use in practice.

    A ThresholdEventOperator is used to produce a :py:class:`BinaryContingencyManager` from
    forecast and observed data. It considers an event to be defined when the forecast and
    observed variables meet a particular threshold condition (e.g. rainfall above 1mm).

    The class may be used for any variable, for any threshold, and for any comparison
    operator (e.g. greater-than, less-than, greater-than-or-equal-to, ... )
    """

    def __init__(
        self,
        *,
        precision=DEFAULT_PRECISION,
        default_event_threshold=0.001,
        default_op_fn=operator.ge,
    ):
        self.precision = precision
        self.default_event_threshold = default_event_threshold
        self.default_op_fn = default_op_fn

    def make_event_tables(
        self,
        fcst: FlexibleArrayType,
        obs: FlexibleArrayType,
        *,
        event_threshold=None,
        op_fn=None,
    ):
        """
        Using this function requires a careful understanding of the structure of the data
        and the use of the operator function. The default operator is a simple greater-than
        operator, so this will work on a simple DataArray. To work on a DataSet, a richer
        understanding is required. It is recommended to work through the tutorial at
        https://scores.readthedocs.io/en/stable/tutorials/Binary_Contingency_Scores.html .
        This tutorial reviews more complex use cases, including multivariate gridded model
        data, and station data structures.
        """

        if not event_threshold:
            event_threshold = self.default_event_threshold

        if op_fn is None:
            op_fn = self.default_op_fn

        fcst_events = op_fn(fcst, event_threshold)
        obs_events = op_fn(obs, event_threshold)

        # Bring back NaNs
        fcst_events = fcst_events.where(~np.isnan(fcst))
        obs_events = obs_events.where(~np.isnan(obs))

        return (fcst_events, obs_events)

    def make_contingency_manager(
        self,
        fcst: FlexibleArrayType,
        obs: FlexibleArrayType,
        *,
        event_threshold=None,
        op_fn=None,
    ) -> BinaryContingencyManager:
        """
        Using this function requires a careful understanding of the structure of the data
        and the use of the operator function. The default operator is a simple greater-than
        operator, so this will work on a simple DataArray. To work on a DataSet, a richer
        understanding is required. It is recommended to work through the tutorial at
        https://scores.readthedocs.io/en/stable/tutorials/Binary_Contingency_Scores.html .
        This tutorial reviews more complex use cases, including multivariate gridded model
        data, and station data structures.
        """

        if not event_threshold:
            event_threshold = self.default_event_threshold

        if op_fn is None:
            op_fn = self.default_op_fn

        fcst_events = op_fn(fcst, event_threshold)
        obs_events = op_fn(obs, event_threshold)

        # Bring back NaNs
        fcst_events = fcst_events.where(~np.isnan(fcst))
        obs_events = obs_events.where(~np.isnan(obs))

        table = BinaryContingencyManager(fcst_events, obs_events)
        return table<|MERGE_RESOLUTION|>--- conflicted
+++ resolved
@@ -449,11 +449,7 @@
 
     def success_ratio(self) -> xr.DataArray:
         """
-<<<<<<< HEAD
-        Identical to :py:func:`precision` and :py:func:`positive_predictive_value`
-=======
         Identical to :py:func:`precision` and :py:func:`positive_predictive_value`.
->>>>>>> 3f0a5022
 
         What proportion of the forecast events actually eventuated?
 
@@ -707,11 +703,7 @@
 
     def precision(self) -> xr.DataArray:
         """
-<<<<<<< HEAD
-        Identical to :py:func:`success_ratio` and :py:func:`positive_predictive_value`
-=======
         Identical to :py:func:`success_ratio` and :py:func:`positive_predictive_value`.
->>>>>>> 3f0a5022
 
         What proportion of the forecast events actually eventuated?
 
@@ -723,13 +715,8 @@
 
         Notes:
             - Range: 0 to 1.  Perfect score: 1.
-<<<<<<< HEAD
-            - "True positives" is the same as "hits"
-            - "False positives" is the same as "false alarms"
-=======
-            - "True positives" is the same as "hits".
-            - "False positives" is the same as "false alarms".
->>>>>>> 3f0a5022
+            - "True positives" is the same as "hits".
+            - "False positives" is the same as "false alarms".
 
         References:
             - https://www.cawcr.gov.au/projects/verification/#SR
@@ -740,33 +727,21 @@
 
     def positive_predictive_value(self) -> xr.DataArray:
         """
-<<<<<<< HEAD
+
         Identical to :py:func:`success_ratio` and :py:func:`precision`
-=======
-        Identical to :py:func:`success_ratio` and :py:func:`precision`.
->>>>>>> 3f0a5022
-
+        
         What proportion of the forecast events actually eventuated?
 
         Returns:
             xr.DataArray: An xarray object containing the positive predictive value score
 
         .. math::
-<<<<<<< HEAD
-            \\text{positive_predictive_value} = \\frac{\\text{true positives}}{\\text{true positives} + \\text{false positives}}
+            \\text{positive predictive value} = \\frac{\\text{true positives}}{\\text{true positives} + \\text{false positives}}
 
         Notes:
             - Range: 0 to 1.  Perfect score: 1.
-            - "True positives" is the same as "hits"
-            - "False positives" is the same as "false alarms"
-=======
-            \\text{positive predictive value} = \\frac{\\text{true positives}}{\\text{true positives} + \\text{false positives}}
-
-        Notes:
-            - Range: 0 to 1.  Perfect score: 1.
-            - "True positives" is the same as "hits".
-            - "False positives" is the same as "false alarms".
->>>>>>> 3f0a5022
+            - "True positives" is the same as "hits".
+            - "False positives" is the same as "false alarms".
 
         References:
             - https://www.cawcr.gov.au/projects/verification/#SR
@@ -775,7 +750,6 @@
         """
         return self.success_ratio()
 
-<<<<<<< HEAD
     def negative_predictive_value(self) -> xr.DataArray:
         """
         Calculates the negative predictive value (NPV). 
@@ -801,9 +775,7 @@
         npv = cd["tn_count"] / (cd["tn_count"] + cd["fn_count"])
 
         return npv
-
-=======
->>>>>>> 3f0a5022
+    
     def f1_score(self) -> xr.DataArray:
         """
         Calculates the F1 score.
