# Index of Metrics, Statistical Techniques and Data Processing Tools Included in `scores` 

## Continuous

```{list-table} 
:header-rows: 1

* - Name (Alphabetical order)
  - API
  - Tutorial
  - Reference(s)
* - Additive Bias (Mean Error)
  - [API](api.md#scores.continuous.additive_bias)
  - [Tutorial](project:./tutorials/Additive_and_multiplicative_bias.md)
  - [Mean Error (WWRP/WGNE Joint Working Group on Forecast Verification Research)](https://www.cawcr.gov.au/projects/verification/#meanerror)
* - Consistent Expectile Score
  - [API](api.md#scores.continuous.consistent_expectile_score)
  - [Tutorial](project:./tutorials/Consistent_Scores.md)
  - [Gneiting (2011)](https://doi.org/10.1198/jasa.2011.r10138); [Taggart (2022)](https://doi.org/10.1002/qj.4206)
* - Consistent Huber Score
  - [API](api.md#scores.continuous.consistent_huber_score)
  - [Tutorial](project:./tutorials/Consistent_Scores.md)
  - [Taggart (2022a)](https://doi.org/10.1002/qj.4206); [Taggart (2022b)](https://doi.org/10.1214/21-EJS1957)
* - Consistent Quantile Score
  - [API](api.md#scores.continuous.consistent_quantile_score)
  - [Tutorial](project:./tutorials/Consistent_Scores.md)
  - [Gneiting (2011)](https://doi.org/10.1198/jasa.2011.r10138); [Taggart (2022)](https://doi.org/10.1002/qj.4206)
* - Flip-Flop Index
  - 
  - 
  - 
* -  
    - Flip-Flop Index
  -
    [API](api.md#scores.continuous.flip_flop_index)
  - 
    [Tutorial](project:./tutorials/Flip_Flop_Index.md)
  - 
    [Griffiths et al. (2019)](https://doi.org/10.1002/met.1732); [Griffiths et al. (2021)](https://doi.org/10.1071/ES21010)
* -  
    - Flip-Flop Index - Proportion Exceeding
  -
    [API](api.md#scores.continuous.flip_flop_index_proportion_exceeding)
  - 
    [Tutorial](project:./tutorials/Flip_Flop_Index.md)
  - 
    [Griffiths et al. (2019)](https://doi.org/10.1002/met.1732); [Griffiths et al. (2021)](https://doi.org/10.1071/ES21010)
* - Interval Score
  - [API](api.md#scores.continuous.interval_score)
  - [Tutorial](project:./tutorials/Quantile_Interval_And_Interval_Score.md)
  - [Gneiting and Raftery (2007) - Section 6.2](https://doi.org/10.1198/016214506000001437)
* - Isotonic Fit, *see Isotonic Regression*
  - &mdash;
  - &mdash;
  - &mdash;
* - Isotonic Regression (Isotonic Fit, Reliability Diagram)
  - [API](api.md#scores.continuous.isotonic_fit)
  - [Tutorial](project:./tutorials/Isotonic_Regression_And_Reliability_Diagrams.md)
  - [de Leeuw et al. (2009)](https://doi.org/10.18637/jss.v032.i05); [Dimitriadis et al. (2020)](https://doi.org/10.1073/pnas.2016191118); [Jordan et al. (2020), version 2](https://doi.org/10.48550/arXiv.1904.04761) 
* - Kling–Gupta Efficiency (KGE)
  - [API](api.md#scores.continuous.kge)
  - [Tutorial](project:./tutorials/Kling_Gupta_Efficiency.md)
  - [Gupta et al. (2009)](https://doi.org/10.1016/j.jhydrol.2009.08.003); [Knoben et al. (2019)](https://doi.org/10.5194/hess-23-4323-2019)    
* - Mean Absolute Error (MAE)
  - [API](api.md#scores.continuous.mae)
  - [Tutorial](project:./tutorials/Mean_Absolute_Error.md)
  - [Wikipedia](https://en.wikipedia.org/wiki/Mean_absolute_error)
* - Mean Elementary Score, *see Murphy Score*
  - &mdash;
  - &mdash;
  - &mdash;
* - Mean Error (Additive Bias)
  - [API](api.md#scores.continuous.mean_error)
  - [Tutorial](project:./tutorials/Additive_and_multiplicative_bias.md)
  - [Mean Error (WWRP/WGNE Joint Working Group on Forecast Verification Research)](https://www.cawcr.gov.au/projects/verification/#meanerror)
* - Mean Squared Error (MSE)
  - [API](api.md#scores.continuous.mse)
  - [Tutorial](project:./tutorials/Mean_Squared_Error.md)
  - [Wikipedia](https://en.wikipedia.org/wiki/Mean_squared_error)
* - Multiplicative Bias
  - [API](api.md#scores.continuous.multiplicative_bias)
  - [Tutorial](project:./tutorials/Additive_and_multiplicative_bias.md)
  - [Multiplicative bias (WWRP/WGNE Joint Working Group on Forecast Verification Research)](https://www.cawcr.gov.au/projects/verification/#multiplicative_bias)
* - Murphy Score (Mean Elementary Score) 
  - 
  - 
  - 
* -  
    - Murphy Score (Mean Elementary Score)
  -
    [API](api.md#scores.continuous.murphy_score)
  - 
    [Tutorial](project:./tutorials/Murphy_Diagrams.md)
  - 
    [Ehm et al. (2016) - Theorem 1](https://doi.org/10.1111/rssb.12154); [Taggart (2022) - Theorem 5.3](https://doi.org/10.1214/21-ejs1957)
* -  
    - Murphy Score (Mean Elementary Score) - Theta Values
  -
    [API](api.md#scores.continuous.murphy_thetas)
  - 
    [Tutorial](project:./tutorials/Murphy_Diagrams.md)
  - 
    [Ehm et al. (2016) - Corollary 2 (p.521)](https://doi.org/10.1111/rssb.12154); [Taggart (2022) - Corollary 5.6](https://doi.org/10.1214/21-ejs1957)
* - Pearson's Correlation Coefficient
  - [API](api.md#scores.continuous.correlation.pearsonr)
  - [Tutorial](project:./tutorials/Pearsons_Correlation.md)
  - [Wikipedia](https://en.wikipedia.org/wiki/Pearson_correlation_coefficient)
* - Percent Bias (PBIAS)
  - [API](api.md#scores.continuous.pbias)
  - [Tutorial](project:./tutorials/Additive_and_multiplicative_bias.md)
  - [Percent Bias (CRAN hydroGOF)](https://search.r-project.org/CRAN/refmans/hydroGOF/html/pbias.html); [Sorooshian et al. (1993)](https://doi.org/10.1029/92WR02617); [Alfieri et al. (2014)](https://doi.org/10.1016/j.jhydrol.2014.06.035); [Dawson et al. (2007)](https://doi.org/10.1016/j.envsoft.2006.06.008); [Moriasi et al. (2007)](https://doi.org/10.13031/2013.23153)
* - Pinball Loss, *see Quantile Loss*
  - &mdash;
  - &mdash;
  - &mdash;
* - Quantile Interval Score
  - [API](api.md#scores.continuous.quantile_interval_score)
  - [Tutorial](project:./tutorials/Quantile_Interval_And_Interval_Score.md)
  - [Winkler (1972) ](https://doi.org/10.2307/2284720)
* - Quantile Loss (Quantile Score, Pinball Loss)
  - [API](api.md#scores.continuous.quantile_score)
  - [Tutorial](project:./tutorials/Quantile_Loss.md)
  - [Gneiting (2011) - Theorem 9](https://doi.org/10.1198/jasa.2011.r10138)
* - Quantile Score, *see Quantile Loss*
  - &mdash;
  - &mdash;
  - &mdash;
* - Reliability Diagram, *see Isotonic Regression*
  - &mdash;
  - &mdash;
  - &mdash;
* - Root Mean Squared Error (RMSE)
  - [API](api.md#scores.continuous.rmse)
  - [Tutorial](project:./tutorials/Root_Mean_Squared_Error.md)
  - [Wikipedia](https://en.wikipedia.org/wiki/Root-mean-square_deviation)
* - Threshold Weighted Absolute Error
  - [API](api.md#scores.continuous.tw_absolute_error)
  - [Tutorial](project:./tutorials/Threshold_Weighted_Scores.md)
  - [Taggart (2022)](https://doi.org/10.1002/qj.4206)
* - Threshold Weighted Expectile Score
  - [API](api.md#scores.continuous.tw_expectile_score)
  - [Tutorial](project:./tutorials/Threshold_Weighted_Scores.md)
  - [Taggart (2022)](https://doi.org/10.1002/qj.4206)
* - Threshold Weighted Huber Loss
  - [API](api.md#scores.continuous.tw_huber_loss)
  - [Tutorial](project:./tutorials/Threshold_Weighted_Scores.md)
  - [Taggart (2022)](https://doi.org/10.1002/qj.4206)
* - Threshold Weighted Quantile Score
  - [API](api.md#scores.continuous.tw_quantile_score)
  - [Tutorial](project:./tutorials/Threshold_Weighted_Scores.md)
  - [Taggart (2022)](https://doi.org/10.1002/qj.4206)
* - Threshold Weighted Squared Error
  - [API](api.md#scores.continuous.tw_squared_error)
  - [Tutorial](project:./tutorials/Threshold_Weighted_Scores.md)
  - [Taggart (2022)](https://doi.org/10.1002/qj.4206)
```

## Probability

```{list-table}
:header-rows: 1

* - Name (Alphabetical order)
  - API
  - Tutorial
  - Reference(s)
* - Brier Score
  - [API](api.md#scores.probability.brier_score)
  - [Tutorial](project:./tutorials/Brier_Score.md)
  - [Brier (1950)](https://doi.org/10.1175/1520-0493(1950)078<0001:VOFEIT>2.0.CO;2)
* - Continuous Ranked Probability Score (CRPS) for Cumulative Distribution Functions (CDFs)
  -    
  - 
  - 
* -  
    - Adjust Forecast for CRPS
  - [API](api.md#scores.probability.adjust_fcst_for_crps)
  - &mdash;
  - &mdash;
* -  
    - CRPS CDF Brier Decomposition
  - [API](api.md#scores.probability.crps_cdf_brier_decomposition)
  - [Tutorial](project:./tutorials/CRPS_for_CDFs.md)
  - &mdash;        
* -  
    - CRPS for CDFs
  - [API](api.md#scores.probability.crps_cdf)
  - [Tutorial](project:./tutorials/CRPS_for_CDFs.md)
  - [Matheson and Winkler (1976)](https://doi.org/10.1287/mnsc.22.10.1087); [Gneiting and Ranjan (2011)](https://doi.org/10.1198/jbes.2010.08110)
* -  
    - CRPS Step Threshold Weights
  - [API](api.md#scores.probability.crps_step_threshold_weight)
  - &mdash;
  - &mdash;
* - Continuous Ranked Probability Score (CRPS) for Ensembles
  -    
  - 
  -  
* - 
    - CRPS for Ensembles
  - [API](api.md#scores.probability.crps_for_ensemble)   
  - [Tutorial](project:./tutorials/CRPS_for_Ensembles.md)
  - [Ferro (2014)](https://doi.org/10.1002/qj.2270); [Gneiting And Raftery (2007)](https://doi.org/10.1198/016214506000001437); [Zamo and Naveau (2018)](https://doi.org/10.1007/s11004-017-9709-7)
* - 
    - Threshold-Weighted CRPS (twCRPS) for Ensembles
  - [API](api.md#scores.probability.tw_crps_for_ensemble)   
  - [Tutorial](project:./tutorials/Threshold_Weighted_CRPS_for_Ensembles.md)
  - [Allen et al. (2023)](https://doi.org/10.1137/22M1532184); [Allen (2024)](https://doi.org/10.18637/jss.v110.i08)    
* - 
    - Interval-Threshold-Weighted CRPS (twCRPS) for Ensembles
  - [API](api.md#scores.probability.interval_tw_crps_for_ensemble)   
  - [Tutorial](project:./tutorials/Threshold_Weighted_CRPS_for_Ensembles.md)
  - [Allen et al. (2023)](https://doi.org/10.1137/22M1532184); [Allen (2024)](https://doi.org/10.18637/jss.v110.i08) 
* - 
    - Tail-Threshold-Weighted CRPS (twCRPS) for Ensembles
  - [API](api.md#scores.probability.tail_tw_crps_for_ensemble)   
  - [Tutorial](project:./tutorials/Threshold_Weighted_CRPS_for_Ensembles.md)
  - [Allen et al. (2023)](https://doi.org/10.1137/22M1532184); [Allen (2024)](https://doi.org/10.18637/jss.v110.i08)
* - Isotonic Fit, *see Isotonic Regression*
  - &mdash;
  - &mdash;
  - &mdash;
* - Isotonic Regression (Isotonic Fit, Reliability Diagram)
  - [API](api.md#scores.probability.isotonic_fit)
  - [Tutorial](project:./tutorials/Isotonic_Regression_And_Reliability_Diagrams.md)
  - [de Leeuw et al. (2009)](https://doi.org/10.18637/jss.v032.i05); [Dimitriadis et al. (2020)](https://doi.org/10.1073/pnas.2016191118); [Jordan et al. (2020), version 2](https://doi.org/10.48550/arXiv.1904.04761)
* - Mean Elementary Score, *see Murphy Score*
  - &mdash;
  - &mdash;
  - &mdash;
* - Murphy Score (Mean Elementary Score) 
  - 
  - 
  - 
* -  
    - Murphy Score (Mean Elementary Score)
  -
    [API](api.md#scores.probability.murphy_score)
  - 
    [Tutorial](project:./tutorials/Murphy_Diagrams.md)
  - 
    [Ehm et al. (2016) - Theorem 1](https://doi.org/10.1111/rssb.12154); [Taggart (2022) - Theorem 5.3](https://doi.org/10.1214/21-ejs1957)
* -  
    - Murphy Score (Mean Elementary Score) - Theta Values
  -
    [API](api.md#scores.probability.murphy_thetas)
  - 
    [Tutorial](project:./tutorials/Murphy_Diagrams.md)
  - 
    [Ehm et al. (2016) - Corollary 2 (p.521)](https://doi.org/10.1111/rssb.12154); [Taggart (2022) - Corollary 5.6](https://doi.org/10.1214/21-ejs1957)
* - Receiver (Relative) Operating Characteristic (ROC)
  - [API](api.md#scores.probability.roc_curve_data)   
  - [Tutorial](project:./tutorials/ROC.md)
  - [Fawcett and Niculescu-Mizil (2007)](https://doi.org/10.1007/s10994-007-5011-0); [Gneiting and Vogel (2022)](https://doi.org/10.1007/s10994-021-06115-2); [Hand (2009)](https://doi.org/10.1007/s10994-009-5119-5); [Hand and Anagnostopoulos (2013)](https://doi.org/10.1016/j.patrec.2012.12.004)); [Hand and Anagnostopoulos (2023)](https://doi.org/10.1007/s11634-021-00490-3); [Pesce et al. (2010)](https://doi.org/10.1016/j.acra.2010.04.001)
* - Reliability Diagram, *see Isotonic Regression*
  - &mdash;
  - &mdash;
  - &mdash;
```

## Categorical

```{list-table}
:header-rows: 1

* - Name (Alphabetical order)
  - API
  - Tutorial
  - Reference(s)
* - Binary Contingency Scores and Binary Contingency Tables
  - [API](api.md#scores.categorical.BinaryContingencyManager); [API](api.md#scores.categorical.BasicContingencyManager)
  - [Tutorial](project:./tutorials/Binary_Contingency_Scores.md)
  - [Methods for dichotomous (yes/no) forecasts](https://www.cawcr.gov.au/projects/verification/#Methods_for_dichotomous_forecasts)
* -  
    - Accuracy (Fraction Correct)
  -
    [API](api.md#scores.categorical.BasicContingencyManager.accuracy)
  - 
    [Tutorial](project:./tutorials/Binary_Contingency_Scores.md)
  - 
    [Accuracy (WWRP/WGNE Joint Working Group on Forecast Verification Research)](https://www.cawcr.gov.au/projects/verification/#ACC)
* -  
    - Base Rate
  -
    [API](api.md#scores.categorical.BasicContingencyManager.base_rate)
  - 
    [Tutorial](project:./tutorials/Binary_Contingency_Scores.md)
  - 
    [Hogan and Mason (2011)](https://doi.org/10.1002/9781119960003.ch3)
* -  
    - Bias Score (Frequency Bias)
  -
    [API](api.md#scores.categorical.BasicContingencyManager.bias_score)
  - 
    [Tutorial](project:./tutorials/Binary_Contingency_Scores.md)
  - 
    [Bias Score (WWRP/WGNE Joint Working Group on Forecast Verification Research)](https://www.cawcr.gov.au/projects/verification/#BIAS)
* -  
    - Cohen's Kappa (Heidke Skill Score)
  -
    [API](api.md#scores.categorical.BasicContingencyManager.cohens_kappa)
  - 
    [Tutorial](project:./tutorials/Binary_Contingency_Scores.md)
  - 
     [Heidke Skill Score (WWRP/WGNE Joint Working Group on Forecast Verification Research)](https://www.cawcr.gov.au/projects/verification/#HSS) 
* -  
    - Critical Success Index (Threat Score)
  -
    [API](api.md#scores.categorical.BasicContingencyManager.critical_success_index)
  - 
    [Tutorial](project:./tutorials/Binary_Contingency_Scores.md)
  - 
    [Threat score (WWRP/WGNE Joint Working Group on Forecast Verification Research)](https://www.cawcr.gov.au/projects/verification/#CSI)
* -  
    - Equitable Threat Score (Gilbert Skill Score)
  -
    [API](api.md#scores.categorical.BasicContingencyManager.equitable_threat_score)
  - 
    [Tutorial](project:./tutorials/Binary_Contingency_Scores.md)
  - 
    [Hogan et al. (2010)](https://doi.org/10.1175/2009WAF2222350.1); [Equitable Threat score (WWRP/WGNE Joint Working Group on Forecast Verification Research)](https://www.cawcr.gov.au/projects/verification/#ETS)
* -  
    - F1 Score
  -
    [API](api.md#scores.categorical.BasicContingencyManager.f1_score)
  - 
    [Tutorial](project:./tutorials/Binary_Contingency_Scores.md)
  - 
    [Wikipedia](https://en.wikipedia.org/wiki/F-score)
* -  
    - False Alarm Rate (Probability of False Detection (POFD))
  -
    [API](api.md#scores.categorical.BasicContingencyManager.false_alarm_rate)
  - 
    [Tutorial](project:./tutorials/Binary_Contingency_Scores.md)
  - 
    [Probability of false detection (WWRP/WGNE Joint Working Group on Forecast Verification Research)](https://www.cawcr.gov.au/projects/verification/#POFD)
* -  
    - False Alarm Ratio (FAR)
  -
    [API](api.md#scores.categorical.BasicContingencyManager.false_alarm_ratio)
  - 
    [Tutorial](project:./tutorials/Binary_Contingency_Scores.md)
  - 
    [False alarm ratio (WWRP/WGNE Joint Working Group on Forecast Verification Research)](https://www.cawcr.gov.au/projects/verification/#FAR)
* -  
    - Forecast Rate
  -
    [API](api.md#scores.categorical.BasicContingencyManager.forecast_rate)
  - 
    [Tutorial](project:./tutorials/Binary_Contingency_Scores.md)
  - 
    [Hogan and Mason (2011)](https://doi.org/10.1002/9781119960003.ch3)
* -  
    - Fraction Correct (Accuracy)
  -
    [API](api.md#scores.categorical.BasicContingencyManager.fraction_correct)
  - 
    [Tutorial](project:./tutorials/Binary_Contingency_Scores.md)
  - 
    [Accuracy (WWRP/WGNE Joint Working Group on Forecast Verification Research)](https://www.cawcr.gov.au/projects/verification/#ACC)
* -  
    - Frequency Bias (Bias Score)
  -
    [API](api.md#scores.categorical.BasicContingencyManager.frequency_bias)
  - 
    [Tutorial](project:./tutorials/Binary_Contingency_Scores.md)
  - 
    [Bias Score (WWRP/WGNE Joint Working Group on Forecast Verification Research)](https://www.cawcr.gov.au/projects/verification/#BIAS)
* -  
    - Gilbert Skill Score (Equitable Threat Score)
  -
    [API](api.md#scores.categorical.BasicContingencyManager.gilberts_skill_score)
  - 
    [Tutorial](project:./tutorials/Binary_Contingency_Scores.md)
  - 
    [Hogan et al. (2010)](https://doi.org/10.1175/2009WAF2222350.1); [Equitable Threat score (WWRP/WGNE Joint Working Group on Forecast Verification Research)](https://www.cawcr.gov.au/projects/verification/#ETS) 
* -  
    - Hanssen and Kuipers' Discriminant (Peirce's Skill Score, True Skill Statistic)
  -
    [API](api.md#scores.categorical.BasicContingencyManager.hanssen_and_kuipers_discriminant)
  - 
    [Tutorial](project:./tutorials/Binary_Contingency_Scores.md)
  - 
    [Hanssen and Kuipers discriminant (WWRP/WGNE Joint Working Group on Forecast Verification Research)](https://www.cawcr.gov.au/projects/verification/#HK)
* -  
    - Heidke Skill Score (Cohen's Kappa)
  -
    [API](api.md#scores.categorical.BasicContingencyManager.heidke_skill_score)
  - 
    [Tutorial](project:./tutorials/Binary_Contingency_Scores.md)
  - 
     [Heidke skill score (WWRP/WGNE Joint Working Group on Forecast Verification Research)](https://www.cawcr.gov.au/projects/verification/#HSS) 
* -  
    - Hit Rate (True Positive Rate, Probability of Detection (POD), Sensitivity, Recall)
  -
    [API](api.md#scores.categorical.BasicContingencyManager.hit_rate)
  - 
    [Tutorial](project:./tutorials/Binary_Contingency_Scores.md)
  - 
    [Probability of detection (WWRP/WGNE Joint Working Group on Forecast Verification Research)](https://www.cawcr.gov.au/projects/verification/#POD)
* -  
    - Negative Predictive Value
  -
    [API](api.md#scores.categorical.BasicContingencyManager.negative_predictive_value)
  - 
    [Tutorial](project:./tutorials/Binary_Contingency_Scores.md)
  - 
    [Wikipedia](https://en.wikipedia.org/wiki/Positive_and_negative_predictive_values)
* -  
    - Odds Ratio
  -
    [API](api.md#scores.categorical.BasicContingencyManager.odds_ratio)
  - 
    [Tutorial](project:./tutorials/Binary_Contingency_Scores.md)
  - 
    [Stephenson (2000)](https://doi.org/10.1175/1520-0434(2000)015<0221:UOTORF>2.0.CO;2)
* -  
    - Odds Ratio Skill Score (Yule's Q)
  -
    [API](api.md#scores.categorical.BasicContingencyManager.odds_ratio_skill_score)
  - 
    [Tutorial](project:./tutorials/Binary_Contingency_Scores.md)
  - 
    [Stephenson (2000)](https://doi.org/10.1175/1520-0434(2000)015<0221:UOTORF>2.0.CO;2)
* -  
    - Peirce's Skill Score (True Skill Statistic, Hanssen and Kuipers' Discriminant)
  -
    [API](api.md#scores.categorical.BasicContingencyManager.peirce_skill_score)
  - 
    [Tutorial](project:./tutorials/Binary_Contingency_Scores.md)
  - 
    [Peirce (1884)](https://doi.org/10.1126/science.ns-4.93.453.b); [Hanssen and Kuipers discriminant (WWRP/WGNE Joint Working Group on Forecast Verification Research)](https://www.cawcr.gov.au/projects/verification/#HK)
* -  
    - Precision (Success Ratio)
  -
    [API](api.md#scores.categorical.BasicContingencyManager.precision)
  - 
    [Tutorial](project:./tutorials/Binary_Contingency_Scores.md)
  - 
    [Wikipedia](https://en.wikipedia.org/wiki/Precision_and_recall); [Success ratio (WWRP/WGNE Joint Working Group on Forecast Verification Research)](https://www.cawcr.gov.au/projects/verification/#SR)
* -  
    - Positive Predictive Value (Success Ratio)
  -
    [API](api.md#scores.categorical.BasicContingencyManager.positive_predictive_value)
  - 
    [Tutorial](project:./tutorials/Binary_Contingency_Scores.md)
  - 
    [Wikipedia](https://en.wikipedia.org/wiki/Positive_and_negative_predictive_values); [Success ratio (WWRP/WGNE Joint Working Group on Forecast Verification Research)](https://www.cawcr.gov.au/projects/verification/#SR)
* -  
<<<<<<< HEAD
=======
    - Negative Predictive Value
  -
    [API](api.md#scores.categorical.BasicContingencyManager.negative_predictive_value)
  - 
    [Tutorial](project:./tutorials/Binary_Contingency_Scores.md)
  - 
    [Wikipedia](https://en.wikipedia.org/wiki/Positive_and_negative_predictive_values)
* -  
>>>>>>> 2323080e
    - Probability of Detection (POD) (Hit Rate, True Positive Rate, Sensitivity, Recall)
  -
    [API](api.md#scores.categorical.BasicContingencyManager.probability_of_detection)
  - 
    [Tutorial](project:./tutorials/Binary_Contingency_Scores.md)
  - 
    [Probability of detection (WWRP/WGNE Joint Working Group on Forecast Verification Research)](https://www.cawcr.gov.au/projects/verification/#POD)
* -  
    - Probability of False Detection (POFD) (False Alarm Rate)
  -
    [API](api.md#scores.categorical.BasicContingencyManager.probability_of_false_detection)
  - 
    [Tutorial](project:./tutorials/Binary_Contingency_Scores.md)
  - 
    [Probability of false detection (WWRP/WGNE Joint Working Group on Forecast Verification Research)](https://www.cawcr.gov.au/projects/verification/#POFD)
* -  
    - Recall (Hit Rate, Probability of Detection (POD), True Positive Rate, Sensitivity)
  -
    [API](api.md#scores.categorical.BasicContingencyManager.recall)
  - 
    [Tutorial](project:./tutorials/Binary_Contingency_Scores.md)
  - 
    [Wikipedia](https://en.wikipedia.org/wiki/Precision_and_recall); [Probability of detection (WWRP/WGNE Joint Working Group on Forecast Verification Research)](https://www.cawcr.gov.au/projects/verification/#POD)
* -  
    - Sensitivity (Hit Rate, Probability of Detection (POD), True Positive Rate, Recall)
  -
    [API](api.md#scores.categorical.BasicContingencyManager.sensitivity)
  - 
    [Tutorial](project:./tutorials/Binary_Contingency_Scores.md)
  - 
    [Wikipedia](https://en.wikipedia.org/wiki/Sensitivity_and_specificity)
* -  
    - Specificity (True Negative Rate)
  -
    [API](api.md#scores.categorical.BasicContingencyManager.specificity)
  - 
    [Tutorial](project:./tutorials/Binary_Contingency_Scores.md)
  - 
    [Wikipedia](https://en.wikipedia.org/wiki/Sensitivity_and_specificity)
* -  
    - Success Ratio (Precision)
  -
    [API](api.md#scores.categorical.BasicContingencyManager.success_ratio)
  - 
    [Tutorial](project:./tutorials/Binary_Contingency_Scores.md)
  - 
    [Success ratio (WWRP/WGNE Joint Working Group on Forecast Verification Research)](https://www.cawcr.gov.au/projects/verification/#SR)    
* -  
    - Symmetric Extremal Dependence Index (SEDI)
  -
    [API](api.md#scores.categorical.BasicContingencyManager.symmetric_extremal_dependence_index)
  - 
    [Tutorial](project:./tutorials/Binary_Contingency_Scores.md)
  - 
    [Ferro and Stephenson (2011)](https://doi.org/10.1175/WAF-D-10-05030.1)
* -  
    - Threat Score (Critical Success Index)
  -
    [API](api.md#scores.categorical.BasicContingencyManager.threat_score)
  - 
    [Tutorial](project:./tutorials/Binary_Contingency_Scores.md)
  - 
    [Threat score (WWRP/WGNE Joint Working Group on Forecast Verification Research)](https://www.cawcr.gov.au/projects/verification/#CSI)    
* -  
    - True Negative Rate (Specificity)
  -
    [API](api.md#scores.categorical.BasicContingencyManager.true_negative_rate)
  - 
    [Tutorial](project:./tutorials/Binary_Contingency_Scores.md)
  - 
    [Wikipedia](https://en.wikipedia.org/wiki/Sensitivity_and_specificity)
* -  
    - True Positive Rate (Hit Rate, Probability of Detection (POD), Sensitivity, Recall)
  -
    [API](api.md#scores.categorical.BasicContingencyManager.true_positive_rate)
  - 
    [Tutorial](project:./tutorials/Binary_Contingency_Scores.md)
  - 
    [Probability of detection (WWRP/WGNE Joint Working Group on Forecast Verification Research)](https://www.cawcr.gov.au/projects/verification/#POD)
* -  
    - True Skill Statistic (Peirce's Skill Score, Hanssen and Kuipers' Discriminant)
  -
    [API](api.md#scores.categorical.BasicContingencyManager.true_skill_statistic)
  - 
    [Tutorial](project:./tutorials/Binary_Contingency_Scores.md)
  - 
    [Hanssen and Kuipers discriminant (WWRP/WGNE Joint Working Group on Forecast Verification Research)](https://www.cawcr.gov.au/projects/verification/#HK)
* -  
    - Yule's Q (Odds Ratio Skill Score)
  -
    [API](api.md#scores.categorical.BasicContingencyManager.yules_q)
  - 
    [Tutorial](project:./tutorials/Binary_Contingency_Scores.md)
  - 
    [Stephenson (2000)](https://doi.org/10.1175/1520-0434(2000)015<0221:UOTORF>2.0.CO;2) 
* - FIxed Risk Multicategorical (FIRM)
  - [API](api.md#scores.categorical.firm)
  - [Tutorial](project:./tutorials/FIRM.md)
  - [Taggart et al. (2022)](https://doi.org/10.1002/qj.4266)
* - POD - implementation as used in ROC (***NOTE:*** **Please use contingency table classes instead, this API may be removed in future**)
  - [API](api.md#scores.categorical.probability_of_detection)   
  - [Tutorial](project:./tutorials/ROC.md)
  - [Probability of detection (WWRP/WGNE Joint Working Group on Forecast Verification Research)](https://www.cawcr.gov.au/projects/verification/#POD)
* - POFD - implementation as used in ROC (***NOTE:*** **Please use contingency table classes instead, this API may be removed in future**)
  - [API](api.md#scores.categorical.probability_of_false_detection)
  - [Tutorial](project:./tutorials/ROC.md)
  - [Probability of false detection (WWRP/WGNE Joint Working Group on Forecast Verification Research)](https://www.cawcr.gov.au/projects/verification/#POFD)
* - Threshold Event Operator
  - [API](api.md#scores.categorical.ThresholdEventOperator)
  - [Tutorial](project:./tutorials/Binary_Contingency_Scores.md)
  - &mdash;
* -  
    - Make Contingency Manager
  -
    [API](api.md#scores.categorical.ThresholdEventOperator.make_contingency_manager)
  - 
    [Tutorial](project:./tutorials/Binary_Contingency_Scores.md)
  - 
    &mdash;
* -  
    - Make Event Tables
  -
    [API](api.md#scores.categorical.ThresholdEventOperator.make_event_tables)
  - 
    [Tutorial](project:./tutorials/Binary_Contingency_Scores.md)
  - 
    &mdash;    
```

## Spatial

```{list-table}
:header-rows: 1

* - Name (Alphabetical order)
  - API
  - Tutorial
  - Reference(s)
* - Fractions Skill Score (FSS)
  - 
  - 
  - 
* -  
    - FSS - 2D
  -
    [API](api.md#scores.spatial.fss_2d)
  - 
    [Tutorial](project:./tutorials/Fractions_Skill_Score.md)
  - 
    [Roberts and Lean (2008)](https://doi.org/10.1175/2007mwr2123.1); [Mittermaier (2021)](https://doi.org/10.1175/mwr-d-18-0106.1)
* -  
    - FSS - 2D Binary
  -
    [API](api.md#scores.spatial.fss_2d_binary)
  - 
    [Tutorial](project:./tutorials/Fractions_Skill_Score.md)
  - 
    &mdash;
* -  
    - FSS - 2D Single Field
  -
    [API](api.md#scores.spatial.fss_2d_single_field)
  - 
    [Tutorial](project:./tutorials/Fractions_Skill_Score.md)
  - 
    [Roberts and Lean (2008)](https://doi.org/10.1175/2007mwr2123.1); [Faggian et al. (2015)](https://doi.org/10.54302/mausam.v66i3.555)
```

## Statistical Tests

```{list-table}
:header-rows: 1

* - Name (Alphabetical order)
  - API
  - Tutorial
  - Reference(s)
* - Diebold Mariano (with the Harvey et al. 1997 and the Hering and Genton 2011 modifications)
  - [API](api.md#scores.stats.statistical_tests.diebold_mariano)
  - [Tutorial](project:./tutorials/Diebold_Mariano_Test_Statistic.md)
  - [Diebold and Mariano (1995)](https://doi.org/10.1080/07350015.1995.10524599); [Harvey et al. (1997)](https://doi.org/10.1016/S0169-2070(96)00719-4); [Hering and Genton (2011)](https://doi.org/10.1198/TECH.2011.10136)
```

## Processing (tools for preparing data)

```{list-table}
:header-rows: 1

* - Name (Alphabetical order)
  - API
  - Utilised For
* - Binary Discretise
  - [API](api.md#scores.processing.binary_discretise)   
  - Receiver (Relative) Operating Characteristic (ROC)
* - Binary Discretise Proportion
  - [API](api.md#scores.processing.binary_discretise_proportion)    
  - Flip-Flop Index
* - Broadcast and Match Not-a-Number (NaN)
  - [API](api.md#scores.processing.broadcast_and_match_nan)   
  - Murphy Score (Mean Elementary Score)
* - Comparative Discretise
  - [API](api.md#scores.processing.comparative_discretise)   
  - Receiver (Relative) Operating Characteristic (ROC)
* - Cumulative Distribution Functions (CDFs)
  - 
  - 
* -  
    - Add Thresholds
  -
    [API](api.md#scores.processing.cdf.add_thresholds)
  - 
    Continuous Ranked Probability Score (CRPS) for CDFs; CRPS CDF Brier Decomposition
* -  
    - CDF Envelope
  -
    [API](api.md#scores.processing.cdf.cdf_envelope)
  - 
    Adjust Forecast for CRPS     
* -  
    - Decreasing CDFs
  -
    [API](api.md#scores.processing.cdf.decreasing_cdfs)
  - 
    Adjust Forecast for CRPS
* -  
    - Fill CDF
  -
    [API](api.md#scores.processing.cdf.fill_cdf)
  - 
    CRPS for CDFs; CRPS CDF Brier Decomposition
* -  
    - Integrate Square Piecewise Linear
  -
    [API](api.md#scores.processing.cdf.integrate_square_piecewise_linear)
  - 
    CRPS for CDFs 
* -  
    - Observed CDF
  -
    [API](api.md#scores.processing.cdf.observed_cdf)
  - 
    CRPS for CDFs; CRPS CDF Brier Decomposition
* -  
    - Propagate Not-a-Number (NaN) 
  -
    [API](api.md#scores.processing.cdf.propagate_nan)
  - 
    Adjust Forecast for CRPS; CRPS CDF Brier Decomposition; CRPS for CDFs   
* -  
    - Round Values 
  -
    [API](api.md#scores.processing.cdf.round_values)
  - 
    CRPS for CDFs; CRPS CDF Brier Decomposition
* - Isotonic Fit, *see Isotonic Regression*
  - &mdash;
  - &mdash;
* - Isotonic Regression (Isotonic Fit, Reliability Diagram)
  - [API](api.md#scores.processing.isotonic_fit)
  - See "Isotonic Regression (Isotonic Fit, Reliability Diagram)" entries in [Continuous](#continuous) and [Probability](#probability)
* - Proportion Exceeding
  - [API](api.md#scores.processing.proportion_exceeding)   
  - Flip-Flop Index
* - Reliability Diagram, *see Isotonic Regression*
  - &mdash;
  - &mdash;   
```

## Pandas

```{list-table}
:header-rows: 1

* - Name (Alphabetical order)
  - API
  - Tutorial
  - Reference(s)
* - Mean Absolute Error
  - [API](api.md#scores.pandas.continuous.mae)
  - [Tutorial](project:./tutorials/Pandas_API.md)
  - [Wikipedia](https://en.wikipedia.org/wiki/Mean_absolute_error)
* - Mean Squared Error
  - [API](api.md#scores.pandas.continuous.mse)  
  - [Tutorial](project:./tutorials/Pandas_API.md)
  - [Wikipedia](https://en.wikipedia.org/wiki/Mean_squared_error)
* - Root Mean Squared Error
  - [API](api.md#scores.pandas.continuous.rmse)   
  - [Tutorial](project:./tutorials/Pandas_API.md)
  - [Wikipedia](https://en.wikipedia.org/wiki/Root-mean-square_deviation)
```

<|MERGE_RESOLUTION|>--- conflicted
+++ resolved
@@ -448,8 +448,6 @@
   - 
     [Wikipedia](https://en.wikipedia.org/wiki/Positive_and_negative_predictive_values); [Success ratio (WWRP/WGNE Joint Working Group on Forecast Verification Research)](https://www.cawcr.gov.au/projects/verification/#SR)
 * -  
-<<<<<<< HEAD
-=======
     - Negative Predictive Value
   -
     [API](api.md#scores.categorical.BasicContingencyManager.negative_predictive_value)
@@ -458,7 +456,6 @@
   - 
     [Wikipedia](https://en.wikipedia.org/wiki/Positive_and_negative_predictive_values)
 * -  
->>>>>>> 2323080e
     - Probability of Detection (POD) (Hit Rate, True Positive Rate, Sensitivity, Recall)
   -
     [API](api.md#scores.categorical.BasicContingencyManager.probability_of_detection)
