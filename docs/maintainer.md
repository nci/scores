--- conflicted
+++ resolved
@@ -93,13 +93,9 @@
 |  Explanation.ipynb       |  a new tutorial is added | navigation throughout the docs
 ```
 
-<<<<<<< HEAD
+
 ```{container}
 {table} 
-=======
-```{table} 
-:class: tables.docutils
->>>>>>> da75580f
 
 |     what                 |     when                 |      why     |
 | ------------             | -----------              | ------------ | 
