# About the Scores Project

[![Binder](https://mybinder.org/badge_logo.svg)](https://mybinder.org/v2/gh/nci/scores/HEAD?labpath=tutorials%2FExplanation.ipynb)

One-line intro: xarray based verification scores and tools that can scale with Dask if needed. Pandas supported where possible.
Why use it: trusted implementations, novel metrics, performance, one-stop-shop.

Currently Included Metrics and Tools:

| continuous                      | probability | categorical      | statistical tests |
| ----------                      | ----------- | -----------      | ----------------- |
| MAE, MSE, RMSE, Flip-Flop Index, Quantile Score, Isotonic Regression, Pearson's Correlation Coefficient, Additive Bias, Multiplicative Bias  | CRPS for CDF, CRPS for ensemble, ROC, Brier Score   | FIRM, POD, POFD  |  Diebold Mariano (with the Harvey et al. 1997 and the Hering and Genton 2011 modifications) |

**Notice -- This repository is currently undergoing initial construction and maintenance. It is getting much closer to our goals for version one, but there are a few more things to add. This notice will be removed after the first feature release. In the meantime, please feel free to look around, and don't hesitate to get in touch with any questions (see the contributing guide for how).**

Documentation is hosted at [scores.readthedocs.io](https://scores.readthedocs.io).  
Source code is hosted at [github.com/nci/scores](https://github.com/nci/scores).  
The tutorial gallery is hosted at [as part of the documentation, here](https://scores.readthedocs.io/en/latest/tutorials/Explanation.html).

`scores` is a Python package containing mathematical functions for the verification, evaluation, and optimisation of model outputs and predictions. It primarily supports the geoscience and earth system science communities. It also has wide potential application in machine learning, and in domains other than meteorology, geoscience and weather.

<<<<<<< HEAD
`scores` includes novel scores not commonly found elsewhere (e.g. FIRM, Flip-Flop Index), complex scores (e.g. CRPS), more common scores (e.g. MAE, RMSE) and statistical tests (such as the Diebold Mariano test). `scores` provides its own implementations where relevant to avoid extensive dependencies.
=======
`scores` includes novel scores not commonly found elsewhere (e.g. FIRM, FlipFlop Index), complex scores (e.g. threshold weighted CRPS), more common scores (e.g. MAE, RMSE) and statistical tests (such as the Diebold Mariano test). `scores` provides its own implementations where relevant to avoid extensive dependencies.
>>>>>>> 0afc8f34

`scores` is focused on supporting xarray datatypes for earth system data. It also aims to be compatible with pandas, geopandas, pangeo and work with NetCDF4, hdf5, Zarr and GRIB data sources among others. `scores` is designed to use Dask for scaling and performance.

All of the scores and metrics in this package have undergone a thorough statistical and scientific review. Every score has a companion Jupyter Notebook tutorial demonstrating its use in practice.

## Contributing
To find out more about contributing, see our [contributor's guide](https://github.com/nci/scores/blob/develop/docs/contributing.md).

All interactions in discussions, issues, emails and code (e.g. merge requests, code comments) will be managed according to the expectations outlined in the [ code of conduct ](https://github.com/nci/scores/blob/main/CODE_OF_CONDUCT.md) and in accordance with all relevant laws and obligations. This project is an inclusive, respectful and open project with high standards for respectful behaviour and language. The code of conduct is the Contributor Covenant, adopted by over 40, 000 open source projects. Any concerns will be dealt with fairly and respectfully, with the processes described in the code of conduct.

## Using This Package

The [installation guide](https://scores.readthedocs.io/en/latest/installation.html) describes four different use cases for installing, using and working with this package.

Most users currently want the *all* installation option. This includes the mathematical functions (scores, metrics, statistical tests etc.), the tutorial notebooks and development libraries.

From a Local Checkout of the Git Repository

```bash
> pip install -e .[all]
```

Here is a short example of the use of scores:

```py
> import scores
> forecast = scores.sample_data.simple_forecast()
> observed = scores.sample_data.simple_observations()
> mean_absolute_error = scores.continuous.mae(forecast, observed)
> print(mean_absolute_error)
<xarray.DataArray ()>
array(2.)
```

To install the mathematical functions ONLY (no tutorial notebooks, no developer libraries), use the *minimal* installation option. *minimal* is a stable version with limited dependencies and can be installed from the Python Package Index.

```bash
> pip install scores
```

## Related Packages

There are similar packages which should be acknowledged, in particular [xskillscore](https://xskillscore.readthedocs.io/en/stable/) and [climpred](https://github.com/pangeo-data/climpred). These packages both provide overlapping and similar functionality. `scores` provides an additional option to the community and has additional metrics which are not found in those other packages. `scores` seeks to be self-contained with few dependencies, and so re-implements various metrics which are found in other libraries, so that it can be a simple one-stop-shop for the metrics of interest to its userbase.

## Finding and Downloading Data

Other than very small files to support automated testing, this repository does not contain significant data for tutorials and demonstrations. The tutorials demonstrate how to easily download sample data and generate synthetic data.

## Acknowledging This Work

If you find this work useful, please consider a citation or acknowledgment of it. A citable DOI is coming soon. This section will be updated in the coming weeks to include the correct citation.<|MERGE_RESOLUTION|>--- conflicted
+++ resolved
@@ -19,11 +19,7 @@
 
 `scores` is a Python package containing mathematical functions for the verification, evaluation, and optimisation of model outputs and predictions. It primarily supports the geoscience and earth system science communities. It also has wide potential application in machine learning, and in domains other than meteorology, geoscience and weather.
 
-<<<<<<< HEAD
-`scores` includes novel scores not commonly found elsewhere (e.g. FIRM, Flip-Flop Index), complex scores (e.g. CRPS), more common scores (e.g. MAE, RMSE) and statistical tests (such as the Diebold Mariano test). `scores` provides its own implementations where relevant to avoid extensive dependencies.
-=======
-`scores` includes novel scores not commonly found elsewhere (e.g. FIRM, FlipFlop Index), complex scores (e.g. threshold weighted CRPS), more common scores (e.g. MAE, RMSE) and statistical tests (such as the Diebold Mariano test). `scores` provides its own implementations where relevant to avoid extensive dependencies.
->>>>>>> 0afc8f34
+`scores` includes novel scores not commonly found elsewhere (e.g. FIRM, Flip-Flop Index), complex scores (e.g. threshold weighted CRPS), more common scores (e.g. MAE, RMSE) and statistical tests (such as the Diebold Mariano test). `scores` provides its own implementations where relevant to avoid extensive dependencies.
 
 `scores` is focused on supporting xarray datatypes for earth system data. It also aims to be compatible with pandas, geopandas, pangeo and work with NetCDF4, hdf5, Zarr and GRIB data sources among others. `scores` is designed to use Dask for scaling and performance.
 
