# About the Scores Project

One-line intro: xarray based verification (accuracy) scoring that can scale with Dask if needed. Pandas supported where possible.
Why use it: trusted implementations, novel metrics, performance, one-stop-shop.

Currently Included Metrics and Tools:

| continuous                      | probability | categorical      | statistical tests |
| ----------                      | ----------- | -----------      | ----------------- |
<<<<<<< HEAD
| MAE, MSE, RMSE, Flip Flop Index, Quantile Score, Isotonic Regression | CRPS for CDF, CRPS for ensemble, ROC   | FIRM, POD, POFD  |  Diebold Mariano (with the Harvey et al. 1997 and the Hering and Genton 2011 modifications) |

=======
| MAE, MSE, RMSE, Flip Flop Index, isotonic regression, Quantile Score | CRPS for CDF, CRPS for ensemble, ROC   | FIRM, POD, POFD  |  Diebold Mariano (with the Harvey et al. 1997 and the Hering and Genton 2011 modifications) |
>>>>>>> 4dbb2e80

**Notice -- This repository is currently undergoing initial construction and maintenance. It is not yet recommended for use. This notice will be removed after the first feature release. In the meantime, please feel free to look around, and don't hesitate to get in touch with any questions (see the contributing guide for how).**

Documentation is hosted at [scores.readthedocs.io](https://scores.readthedocs.io)

`scores` is a Python package containing mathematical functions for the verification, evaluation, and optimisation of model outputs and predictions. It primarily supports the geoscience and earth system science communities. It also has wide potential application in machine learning, and in domains other than meteorology, geoscience and weather.

`scores` includes novel scores not commonly found elsewhere (e.g. FIRM, FlipFlop Index), complex scores (e.g. CRPS), more common scores (e.g. MAE, RMSE) and statistical tests (such as the Diebold Mariano test). `scores` provides its own implementations where relevant to avoid extensive dependencies.

`scores` is focused on supporting xarray datatypes for earth system data. It also aims to be compatible with pandas, geopandas, pangeo and work with NetCDF4, hdf5, Zarr and GRIB data sources among others. `scores` is designed to utilise Dask for scaling and performance.

All of the scores and metrics in this package have undergone a thorough statistical and scientific review. Every score has a companion Jupyter Notebook tutorial demonstrating its use in practice.

All interactions in discussions, issues, emails and code (e.g. merge requests, code comments) will be managed according to the expectations outlined in the [ code of conduct ](CODE_OF_CONDUCT.md) and in accordance with all relevant laws and obligations. This project is an inclusive, respectful and open project with high standards for respectful behaviour and language. The code of conduct is the Contributor Covenant, adopted by over 40, 000 open source projects. Any concerns will be dealt with fairly and respectfully, with the processes described in the code of conduct.

## Using This Package

The [installation guide](docs/installation.md) contains information on the various ways of installing, using and working with this package.

Installation of the core mathematical API may be performed with:

```py
> pip install scores
```

Here is an example of the use of scores:

```py
> import scores
> forecast = scores.sample_data.simple_forecast()
> observed = scores.sample_data.simple_observations()
> mean_absolute_error = scores.continuous.mae(forecast, observed)
> print(mean_absolute_error)
<xarray.DataArray ()>
array(2.)
```

## Related Packages

There are similar packages which should be acknowledged, in particular [xskillscore](https://xskillscore.readthedocs.io/en/stable/) and [climpred](https://github.com/pangeo-data/climpred). These packages both provide overlapping and similar functionality. `scores` provides an additional option to the community and has additional metrics which are not found in those other packages. `scores` seeks to be self-contained with few dependencies, and so re-implements various metrics which are found in other libraries, so that it can be a simple one-stop-shop for the metrics of interest to its userbase.

## Finding and Downloading Data

Other than very small files to support automated testing, this repository does not contain significant data for tutorials and demonstrations. The tutorials demonstrate how to easily download sample data and generate synthetic data.

## Acknowledging This Work

If you find this work useful, please consider a citation or acknowledgment of it. A citable DOI is coming soon. This section will be updated in the coming weeks to include the correct citation.<|MERGE_RESOLUTION|>--- conflicted
+++ resolved
@@ -7,12 +7,7 @@
 
 | continuous                      | probability | categorical      | statistical tests |
 | ----------                      | ----------- | -----------      | ----------------- |
-<<<<<<< HEAD
 | MAE, MSE, RMSE, Flip Flop Index, Quantile Score, Isotonic Regression | CRPS for CDF, CRPS for ensemble, ROC   | FIRM, POD, POFD  |  Diebold Mariano (with the Harvey et al. 1997 and the Hering and Genton 2011 modifications) |
-
-=======
-| MAE, MSE, RMSE, Flip Flop Index, isotonic regression, Quantile Score | CRPS for CDF, CRPS for ensemble, ROC   | FIRM, POD, POFD  |  Diebold Mariano (with the Harvey et al. 1997 and the Hering and Genton 2011 modifications) |
->>>>>>> 4dbb2e80
 
 **Notice -- This repository is currently undergoing initial construction and maintenance. It is not yet recommended for use. This notice will be removed after the first feature release. In the meantime, please feel free to look around, and don't hesitate to get in touch with any questions (see the contributing guide for how).**
 
